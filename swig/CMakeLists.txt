#----------------------------------------
# gpstk/swig/CMakeLists.txt
#----------------------------------------

cmake_minimum_required( VERSION 2.8.4  )
include( make_copy_targets.cmake )

include( PythonSetup.cmake )

find_package( SWIG REQUIRED )
include( ${SWIG_USE_FILE} )

#----------------------------------------
# Compiler warning disables
#----------------------------------------
#     362: operator= ignored
#     383: operator++ ignored
#     384: operator-- ignored
#     389: operator[] ignored
#     503: can't wrap 'identifer' unless renamed to a valid identifier (e.g. operator<<)

set( CMAKE_SWIG_FLAGS "-w362,383,384,389,503 -builtin" )

#----------------------------------------
# Compiler flags that are used only
# in the compiling of the swig bindings
#----------------------------------------
<<<<<<< HEAD
set( CMAKE_CXX_FLAGS "${CMAKE_CXX_FLAGS} -std=c++11" )
=======
>>>>>>> 54708961
if( ${CMAKE_SYSTEM_NAME} MATCHES "SunOS" )
    set( CMAKE_CXX_FLAGS "-std=c++11" )
elseif( ${CMAKE_SYSTEM_NAME} MATCHES "Darwin" )
    set( CMAKE_CXX_FLAGS "${CMAKE_CXX_FLAGS} -w -std=c++11" )
elseif( ${CMAKE_SYSTEM_NAME} MATCHES "Linux" )
    execute_process(COMMAND "/usr/bin/lsb_release" "-is"
                    TIMEOUT 4
                    OUTPUT_VARIABLE LINUX_DISTRO
                    ERROR_QUIET
                    OUTPUT_STRIP_TRAILING_WHITESPACE)
    if (${LINUX_DISTRO} MATCHES "RedHatEnterpriseServer")
        message( STATUS "Linux Red Hat machine, Ignoring -std=c++11 flag")
    else()
        set( CMAKE_CXX_FLAGS "-std=c++11" )
    endif()
elseif( ${CMAKE_SYSTEM_NAME} MATCHES "Windows" )
    set( CMAKE_CXX_FLAGS "-std=c++11" )
endif()


set_source_files_properties( gpstk.i PROPERTIES CPLUSPLUS ON )

if( NOT PYTHON_INSTALL_PREFIX )
    message( STATUS "PYTHON_INSTALL_PREFIX: Install prefix for python package was not set by user." )
    set( PYTHON_INSTALL_PREFIX "${CMAKE_INSTALL_PREFIX}" )
    message( STATUS "PYTHON_INSTALL_PREFIX: Using CMAKE_INSTALL_PREFIX as the default, so that PYTHON_INSTALL_PREFIX = ${PYTHON_INSTALL_PREFIX}" )
endif()

if( DEBUG_SWITCH )
    message( STATUS "SWIG_EXECUTABLE          = ${SWIG_EXECUTABLE}" )
    message( STATUS "SWIG_USE_FILE            = ${SWIG_USE_FILE}" )
    message( STATUS "CMAKE_CURRENT_LIST_DIR   = ${CMAKE_CURRENT_LIST_DIR}" )
    message( STATUS "CMAKE_CURRENT_LIST_FILE  = ${CMAKE_CURRENT_LIST_FILE}" )
    message( STATUS "CMAKE_SOURCE_DIR         = ${CMAKE_SOURCE_DIR}" )
    message( STATUS "CMAKE_CURRENT_SOURCE_DIR = ${CMAKE_CURRENT_SOURCE_DIR}" )
    message( STATUS "CMAKE_CURRENT_BINARY_DIR = ${CMAKE_CURRENT_BINARY_DIR}" )
    message( STATUS "SWIG_DOC_DIR             = ${SWIG_DOC_DIR}")
endif()

#----------------------------------------
# Swig module build target
#----------------------------------------
# Note: the cmake swig module doesn't seem to know
#       how to track dependancy on other .i files...
#       so if the other .i files are changed,
#       you must rerun cmake, not just make.
#
# Note: list of all headers files are included in
#       gpstk_swig.hpp which is included in gpstk.i
set( SWIG_MODULE "gpstk" )

include_directories( ${PYTHON_INCLUDE_DIRS} )
include_directories( ${CMAKE_CURRENT_SOURCE_DIR} )
include_directories( ${CMAKE_CURRENT_SOURCE_DIR}/src )

swig_add_module( ${SWIG_MODULE} python gpstk.i ) # why not also list all the other files.i here?!
swig_link_libraries( ${SWIG_MODULE} gpstk )
swig_link_libraries( ${SWIG_MODULE} ${PYTHON_LIBRARIES} )

# Install the gpstk module into the package file tree
set( MODULE_PATH ${CMAKE_CURRENT_BINARY_DIR}/module )
set( CMAKE_SWIG_OUTDIR ${MODULE_PATH}/${SWIG_MODULE} )


#----------------------------------------
# Add custom commands to the _gpstk.so build target
#----------------------------------------
#    ...to relocate the output from teh swig build target to
#    the correct directory within the python package file tree
#        CMake documentation claims that all SWIG target output
#        will be written to $CMAKE_SWIG_OUTDIR, but
#        testing shows that this ONLY works for the gpstk.py
#        and does NOT work for the _gpstk.so
#----------------------------------------
add_custom_command( TARGET "_${SWIG_MODULE}" POST_BUILD COMMAND ${CMAKE_COMMAND} -E copy "_${SWIG_MODULE}.so" ${CMAKE_SWIG_OUTDIR} )
add_custom_command( TARGET "_${SWIG_MODULE}" POST_BUILD COMMAND ${CMAKE_COMMAND} -E copy "${SWIG_MODULE}.py" ${CMAKE_SWIG_OUTDIR} )

# Find all files in the gpstk, apps, and tests directories and set up dependancies to
# copy them to the python module directory
file(GLOB_RECURSE module_files RELATIVE "${CMAKE_CURRENT_SOURCE_DIR}"
  "${CMAKE_CURRENT_SOURCE_DIR}/gpstk/*.py"
  "${CMAKE_CURRENT_SOURCE_DIR}/apps/*.py"
  "${CMAKE_CURRENT_SOURCE_DIR}/tests/*.py"
  )
make_copy_targets(module_files ${CMAKE_CURRENT_SOURCE_DIR} ${MODULE_PATH})

# Do the same for the boilerplate files
set(meta_files "" )
list(APPEND meta_files AUTHORS.md COPYING.md COPYING.LESSER.md ChangeLog.md INSTALL.md NEWS.md README.md )
make_copy_targets(meta_files ${CMAKE_SOURCE_DIR} ${MODULE_PATH})


#--------------------------------------------
# Initialize a working space to build the doxygen/sphinx docs
#--------------------------------------------

set( SWIG_DOC_DIR ${CMAKE_CURRENT_BINARY_DIR}/doc )
include_directories( ${SWIG_DOC_DIR} )
file( MAKE_DIRECTORY ${SWIG_DOC_DIR} )
file( WRITE ${SWIG_DOC_DIR}/doc.i "// dummy file. Is replaced when docs are generated for bindings." )

# Provide ability to use CMake variables to define some values within the setup.py script
set( SETUP_PY_IN "${CMAKE_CURRENT_SOURCE_DIR}/setup.py.in" )
set( SETUP_PY    "${MODULE_PATH}/setup.py" )
configure_file( ${SETUP_PY_IN} ${SETUP_PY} )

# Note: For setup.py install options, see https://docs.python.org/2/install/
install( CODE "execute_process(COMMAND ${PYTHON_EXECUTABLE} ${SETUP_PY} install --prefix=${PYTHON_INSTALL_PREFIX} WORKING_DIRECTORY ${MODULE_PATH})" )

#------------------------------------------------------------
# These files aren't required to use the bindings but are
# required to make a swig module that depends upon these bindings
#------------------------------------------------------------

file( GLOB swig_includes ${CMAKE_CURRENT_SOURCE_DIR}/src/* )
install( FILES ${swig_includes} ${CMAKE_CURRENT_SOURCE_DIR}/gpstk.i DESTINATION "${CMAKE_INSTALL_INCLUDEDIR}" )


include(swig_tests.cmake)<|MERGE_RESOLUTION|>--- conflicted
+++ resolved
@@ -24,11 +24,8 @@
 #----------------------------------------
 # Compiler flags that are used only
 # in the compiling of the swig bindings
+# @todo: see if -std=c++11 can be removed from all builds
 #----------------------------------------
-<<<<<<< HEAD
-set( CMAKE_CXX_FLAGS "${CMAKE_CXX_FLAGS} -std=c++11" )
-=======
->>>>>>> 54708961
 if( ${CMAKE_SYSTEM_NAME} MATCHES "SunOS" )
     set( CMAKE_CXX_FLAGS "-std=c++11" )
 elseif( ${CMAKE_SYSTEM_NAME} MATCHES "Darwin" )
