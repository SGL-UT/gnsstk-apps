--- conflicted
+++ resolved
@@ -18,11 +18,7 @@
   REPO_HOST: "repositories.arlut.utexas.edu"
   CMAKE_ARG_DEFAULT: "-DBUILD_EXT=ON -DBUILD_PYTHON=ON -DTEST_SWITCH=ON -DPIP_WHEEL_SWITCH=ON ../"
   # this is usually set to master, unless there are downstream dependencies
-<<<<<<< HEAD
   SGLTK_BRANCH: issue_341
-=======
-  SGLTK_BRANCH: main
->>>>>>> 4e7d8cb8
   DOCKER_REGISTRY: "modisdev:5000/sgl_ci"
   # this can be used for incremental builds
   #  GIT_CLEAN_FLAGS: none
