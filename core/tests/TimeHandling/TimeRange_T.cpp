#include <iostream>
#include <sstream>
#include <string>
#include "TestUtil.hpp"
#include "CivilTime.hpp"
#include "BasicFramework.hpp"
#include "TimeRange.hpp"
#include "CommonTime.hpp"
#include "Exception.hpp"
using namespace std;
using namespace gpstk;


class TimeRange_T
{
public:
   TimeRange_T() {eps = 1E-12;}
   ~TimeRange_T() {}

//=============================================================================
//	Test for the TimeRange constructors
//=============================================================================
   int constructorTest ( void )
   {
      TestUtil testFramework( "TimeRange", "Constructor", __FILE__, __LINE__ );
      std::string outputFormat = CivilTime().getDefaultFormat();


         //--------------------------------------------------------------------
         // Verify default constructor does not throw errors and
         // creates the expected object
         //--------------------------------------------------------------------
      try {TimeRange emptyConstructed; testFramework.assert(true, "Construction of empty TimeRange object worked", __LINE__);}
      catch (...) {testFramework.assert(false, "Construction of empty TimeRange object failed", __LINE__);}

      TimeRange emptyConstructed;
         // Verify default constructor sets the proper values (This is
         // important to verify the values in the copy constructor
         // below.)
      testFramework.assert(emptyConstructed.getStart() == gpstk::CommonTime::BEGINNING_OF_TIME, "Start value for empty TimeRange is not the expected value", __LINE__);
      testFramework.assert(emptyConstructed.getEnd()   == gpstk::CommonTime::END_OF_TIME      , "End value for empty TimeRange is not the expected value"  , __LINE__);


         //--------------------------------------------------------------------
         // Verify copy constructor does not throw errors and creates
         // the expected object
         //--------------------------------------------------------------------
      try {TimeRange copyConstructed(emptyConstructed); testFramework.assert(true, "Construction using TimeRange copy constructor worked", __LINE__);}
      catch (...) {testFramework.assert(false, "Construction using TimeRange copy constructor failed", __LINE__);}

      TimeRange copyConstructed(emptyConstructed);
      testFramework.assert(emptyConstructed.getStart() == gpstk::CommonTime::BEGINNING_OF_TIME, "Start value for copy constructed TimeRange is not the expected value", __LINE__);
      testFramework.assert(emptyConstructed.getEnd()   == gpstk::CommonTime::END_OF_TIME      , "End value for copy constructed TimeRange is not the expected value"  , __LINE__);
	

			


         //--------------------------------------------------------------------
         // Verify CommonTime constructor does throws expected errors
         // and creates the expected object
         //--------------------------------------------------------------------
      CommonTime startEndpoint = gpstk::CivilTime(2011,1, 1, 0, 0,0.0).convertToCommonTime();
      CommonTime endEndpoint = gpstk::CivilTime(2011,1,31,23,59, 59.59).convertToCommonTime();
      bool beginningIncluded = true;
      bool endIncluded = false;

         // Verify CommonTime constructor does throw an error endpoint
         // when times are inverted
      try
      {
         TimeRange fourInputConstructed(endEndpoint,startEndpoint,beginningIncluded, endIncluded); 
         testFramework.assert(false, "CommonTime constructor allowed for the end time to be earlier than the start time", __LINE__);
      }
      catch (Exception& e) {testFramework.assert(true, "CommonTime constructor threw the expected error", __LINE__);}
      catch (...) {testFramework.assert(false, "CommonTime constructor threw an unexpected error for when the end time is earlier than the start time", __LINE__);}

         // Verify CommonTime constructor does not throw errors when
         // times are ok
      try 
      {
         TimeRange fourInputConstructed(startEndpoint,endEndpoint,beginningIncluded, endIncluded); 
         testFramework.assert(true, "CommonTime constructor for valid data functioned properly", __LINE__);
      }
      catch (...) {testFramework.assert(false, "CommonTime constructor for valid data functioned threw an error", __LINE__);}

         // Verify CommonTime constructor sets the proper values
         // (Implies that CommonTime == comparisons work)
      TimeRange fourInputConstructed(startEndpoint,endEndpoint,beginningIncluded, endIncluded);
      testFramework.assert(fourInputConstructed.getStart() == startEndpoint, "CommonTime constructor did not set the start time properly", __LINE__);
      testFramework.assert(fourInputConstructed.getEnd() == endEndpoint    , "CommonTime constructor did not set the end time properly"  , __LINE__);
	

         //--------------------------------------------------------------------
         // Verify CommonTime constructor does throws expected errors
         // and creates the expected object
         //--------------------------------------------------------------------
      gpstk::TimeRange::DTPair inputPair, invertedPair;
      inputPair = std::make_pair(startEndpoint,endEndpoint);
      invertedPair = std::make_pair(endEndpoint,startEndpoint);

         // Verify DTpair constructor does throw an error when
         // endpoint times are inverted
      try 
      {
         TimeRange threeInputConstructed(invertedPair,beginningIncluded, endIncluded); 
         testFramework.assert(false, "DTPair constructor allowed for the end time to be earlier than the start time", __LINE__);
      }
      catch (Exception& e) {testFramework.assert(true, "DTPair constructor threw the expected error", __LINE__);}
      catch (...) {testFramework.assert(false, "DTPair constructor threw an unexpected error for when the end time is earlier than the start time", __LINE__);}
		
         // Verify DTpair constructor does not throw errors with proper inputs
      try 
      {
         TimeRange threeInputConstructed(inputPair,beginningIncluded, endIncluded); 
         testFramework.assert(true, "DTPair constructor for valid data functioned properly", __LINE__);
      }
      catch (...) {testFramework.assert(false, "DTPair constructor for valid data functioned threw an error", __LINE__);}

         // Verify DTpair constructor sets the proper values (Implies
         // that CommonTime == comparisons work)
      TimeRange threeInputConstructed(inputPair,beginningIncluded, endIncluded);
      testFramework.assert(threeInputConstructed.getStart() == startEndpoint, "CommonTime constructor did not set the start time properly", __LINE__);
      testFramework.assert(threeInputConstructed.getEnd() == endEndpoint    , "CommonTime constructor did not set the end time properly"  , __LINE__);
	

      return testFramework.countFails();
   }

//=============================================================================
//	Test for the inRange method
//	If the target time occurs in the range, the method returns true.
//	Additonal tests to ensure the endpoints respond properly
//	depending on whether they are to be included in the range
//=============================================================================
   int inRangeTest ( void )
   {
      TestUtil testFramework( "TimeRange", "inRange", __FILE__, __LINE__ );


      CommonTime earlierThanRange = gpstk::CivilTime(2010,12,20, 0, 0, 0.0 ).convertToCommonTime();	
      CommonTime startEndpoint    = gpstk::CivilTime(2011, 1, 1, 0, 0, 0.0 ).convertToCommonTime();
      CommonTime timeInRange      = gpstk::CivilTime(2011, 1,20, 0, 0, 0.0 ).convertToCommonTime();
      CommonTime endEndpoint      = gpstk::CivilTime(2011, 1,31,23,59,59.59).convertToCommonTime();
      CommonTime laterThanRange   = gpstk::CivilTime(2011, 2,20, 0, 0, 0.0 ).convertToCommonTime();

         // Create a TimeRange where both ends are included
      bool beginningIncluded = true;
      bool endIncluded = true;
      TimeRange bothEndsIncluded(startEndpoint, endEndpoint, beginningIncluded, endIncluded);
		
         // Create a TimeRange where both ends are excluded
      beginningIncluded = false;
      endIncluded = false;
      TimeRange bothEndsExcluded(startEndpoint, endEndpoint, beginningIncluded, endIncluded);

         //--------------------------------------------------------------------
         // Verify inRange for a TimeRange with both ends included
         //--------------------------------------------------------------------
      testFramework.assert(!bothEndsIncluded.inRange(earlierThanRange), "inRange returned true for time before the TimeRange"                 , __LINE__);
      testFramework.assert( bothEndsIncluded.inRange(startEndpoint)   , "inRange returned false for the start time for an inclusive TimeRange", __LINE__);
      testFramework.assert( bothEndsIncluded.inRange(timeInRange)     , "inRange returned false for time internal to the TimeRange"           , __LINE__);
      testFramework.assert( bothEndsIncluded.inRange(endEndpoint)     , "inRange returned false for the end time for an inclusive TimeRange"  , __LINE__);
      testFramework.assert(!bothEndsIncluded.inRange(laterThanRange)  , "inRange returned true for time after the TimeRange"                  , __LINE__);


         //--------------------------------------------------------------------
         // Verify inRange for a TimeRange with both ends included
         //--------------------------------------------------------------------
      testFramework.assert(!bothEndsExcluded.inRange(earlierThanRange), "inRange returned true for time before the TimeRange"                 , __LINE__);
      testFramework.assert(!bothEndsExcluded.inRange(startEndpoint)   , "inRange returned true for the start time for an exclusive TimeRange" , __LINE__);
      testFramework.assert( bothEndsExcluded.inRange(timeInRange)     , "inRange returned false for time internal to the TimeRange"           , __LINE__);
      testFramework.assert(!bothEndsExcluded.inRange(endEndpoint)     , "inRange returned true for the end time for an exclusive TimeRange"   , __LINE__);
      testFramework.assert(!bothEndsIncluded.inRange(laterThanRange)  , "inRange returned true for time after the TimeRange"                  , __LINE__);

      return testFramework.countFails();
   }
//=============================================================================
//	Test for the isPriorTo method
//	Usage: referenceRange.isPriorTo(targetRange)
<<<<<<< HEAD
//	If the reference range occurs completely before the target
//	range, the method returns true
//=============================================================================
   int isPriorToTest ( void )
   {
      TestUtil testFramework( "TimeRange", "isPriorTo", __FILE__, __LINE__ );

         // Two time points before the reference TimeRange start endpoint
      CommonTime earlierThanRangeStart = gpstk::CivilTime(2010,12,20, 0, 0, 0.0 ).convertToCommonTime();	
      CommonTime earlierThanRangeEnd   = gpstk::CivilTime(2010,12,29, 0, 0, 0.0 ).convertToCommonTime();
         // Reference TimeRange start endpoint
      CommonTime startEndpoint         = gpstk::CivilTime(2011, 1, 1, 0, 0, 0.0 ).convertToCommonTime();
         // Two time points inside the reference TimeRange
      CommonTime timeInRangeStart      = gpstk::CivilTime(2011, 1,10, 0, 0, 0.0 ).convertToCommonTime();
      CommonTime timeInRangeEnd        = gpstk::CivilTime(2011, 1,20, 0, 0, 0.0 ).convertToCommonTime();
         // Reference TimeRange end endpoint
      CommonTime endEndpoint           = gpstk::CivilTime(2011, 1,31,23,59,59.59).convertToCommonTime();
         // Two time points after the reference TimeRange end endpoint
      CommonTime laterThanRangeStart   = gpstk::CivilTime(2011, 2,20, 0, 0, 0.0 ).convertToCommonTime();
      CommonTime laterThanRangeEnd     = gpstk::CivilTime(2011, 2,27, 0, 0, 0.0 ).convertToCommonTime();

         // Include endpoints for all checks
      bool beginningIncluded = true;
      bool endIncluded = true;

         // Create various TimeRanges
      TimeRange referenceTimeRange       (startEndpoint,         endEndpoint,         beginningIncluded, endIncluded);
      TimeRange priorTimeRange           (earlierThanRangeStart, earlierThanRangeEnd, beginningIncluded, endIncluded);
      TimeRange earlyOverlapTimeRange    (earlierThanRangeStart, timeInRangeEnd,      beginningIncluded, endIncluded);
      TimeRange interiorTimeRange        (timeInRangeStart,      timeInRangeEnd,      beginningIncluded, endIncluded);
      TimeRange lateOverlapTimeRange     (timeInRangeStart,      laterThanRangeEnd,   beginningIncluded, endIncluded);
      TimeRange completeOverlapTimeRange (earlierThanRangeStart, laterThanRangeEnd,   beginningIncluded, endIncluded);
      TimeRange afterTimeRange           (laterThanRangeStart,   laterThanRangeEnd,   beginningIncluded, endIncluded);
      TimeRange priorEdgeCase            (earlierThanRangeStart, startEndpoint,       beginningIncluded, endIncluded);
      TimeRange priorEdgeCaseNoOverlap   (earlierThanRangeStart, startEndpoint,       beginningIncluded, false      );
      TimeRange interiorEarlyEdge        (startEndpoint,         timeInRangeEnd,      beginningIncluded, endIncluded);
      TimeRange interiorLateEdge         (timeInRangeStart,      endEndpoint,         beginningIncluded, endIncluded);
      TimeRange afterEdgeCase            (endEndpoint,           laterThanRangeEnd,   beginningIncluded, endIncluded);
      TimeRange afterEdgeCaseNoOverlap   (endEndpoint,           laterThanRangeEnd,   beginningIncluded, false      );


      std::string testMessageArray[13];
      testMessageArray[0]  = "isPriorTo returned true when the target TimeRange comes before the reference TimeRange";
      testMessageArray[1]  = "isPriorTo returned true when the target TimeRange overlaps the beginning of the reference TimeRange";
      testMessageArray[2]  = "isPriorTo returned true when the target TimeRange is interior to the reference TimeRange";
      testMessageArray[3]  = "isPriorTo returned true when the target TimeRange overlaps a later portion of the reference TimeRange";
      testMessageArray[4]  = "isPriorTo returned true when the reference TimeRange is interior to the target TimeRange";
      testMessageArray[5]  = "isPriorTo returned false when the target TimeRange is after the reference TimeRange";
      testMessageArray[6]  = "isPriorTo returned true when the target TimeRange ends at and includes the beginning of the reference TimeRange";
      testMessageArray[7]  = "isPriorTo returned true when the target TimeRange ends at but does not include the beginning of the reference TimeRange";
      testMessageArray[8]  = "isPriorTo returned true when the target TimeRange is interior to the reference TimeRange and shares a start value";
      testMessageArray[9]  = "isPriorTo returned true when the target TimeRange is interior to the reference TimeRange and shares an end value";
      testMessageArray[10] = "isPriorTo returned true when the target TimeRange starts at and includes the end of reference TimeRange";
      testMessageArray[11] = "isPriorTo returned false when the target TimeRange starts at but does not include the end of reference TimeRange";
      testMessageArray[12] = "isPriorTo returned true when the target TimeRange starts equals reference TimeRange";
 
      testFramework.assert(!referenceTimeRange.isPriorTo(priorTimeRange)          , testMessageArray[0] , __LINE__);
      testFramework.assert(!referenceTimeRange.isPriorTo(earlyOverlapTimeRange)   , testMessageArray[1] , __LINE__);
      testFramework.assert(!referenceTimeRange.isPriorTo(interiorTimeRange)       , testMessageArray[2] , __LINE__);
      testFramework.assert(!referenceTimeRange.isPriorTo(lateOverlapTimeRange)    , testMessageArray[3] , __LINE__);
      testFramework.assert(!referenceTimeRange.isPriorTo(completeOverlapTimeRange), testMessageArray[4] , __LINE__);
      testFramework.assert( referenceTimeRange.isPriorTo(afterTimeRange)          , testMessageArray[5] , __LINE__);
      testFramework.assert(!referenceTimeRange.isPriorTo(priorEdgeCase)           , testMessageArray[6] , __LINE__);
      testFramework.assert(!referenceTimeRange.isPriorTo(priorEdgeCaseNoOverlap)  , testMessageArray[7] , __LINE__);
      testFramework.assert(!referenceTimeRange.isPriorTo(interiorEarlyEdge)       , testMessageArray[8] , __LINE__);
      testFramework.assert(!referenceTimeRange.isPriorTo(interiorLateEdge)        , testMessageArray[9] , __LINE__);
      testFramework.assert(!referenceTimeRange.isPriorTo(afterEdgeCase)           , testMessageArray[10], __LINE__);
      testFramework.assert( referenceTimeRange.isPriorTo(afterEdgeCaseNoOverlap)  , testMessageArray[11], __LINE__);
      testFramework.assert(!referenceTimeRange.isPriorTo(referenceTimeRange)      , testMessageArray[12], __LINE__);

		

      return testFramework.countFails();
   }
=======
//	If the reference range occurs completely before the target range, the method returns true
//==========================================================================================================================
		int isPriorToTest ( void )
		{
			TestUtil testFramework( "TimeRange", "isPriorTo", __FILE__, __LINE__ );

			//Two time points before the reference TimeRange start endpoint
			CommonTime earlierThanRangeStart = gpstk::CivilTime(2010,12,20, 0, 0, 0.0 ).convertToCommonTime();	
			CommonTime earlierThanRangeEnd   = gpstk::CivilTime(2010,12,29, 0, 0, 0.0 ).convertToCommonTime();
			//Reference TimeRange start endpoint
			CommonTime startEndpoint         = gpstk::CivilTime(2011, 1, 1, 0, 0, 0.0 ).convertToCommonTime();
			//Two time points inside the reference TimeRange
			CommonTime timeInRangeStart      = gpstk::CivilTime(2011, 1,10, 0, 0, 0.0 ).convertToCommonTime();
			CommonTime timeInRangeEnd        = gpstk::CivilTime(2011, 1,20, 0, 0, 0.0 ).convertToCommonTime();
			//Reference TimeRange end endpoint
			CommonTime endEndpoint           = gpstk::CivilTime(2011, 1,31,23,59,59.59).convertToCommonTime();
			//Two time points after the reference TimeRange end endpoint
			CommonTime laterThanRangeStart   = gpstk::CivilTime(2011, 2,20, 0, 0, 0.0 ).convertToCommonTime();
			CommonTime laterThanRangeEnd     = gpstk::CivilTime(2011, 2,27, 0, 0, 0.0 ).convertToCommonTime();

			//Include endpoints for all checks
			bool beginningIncluded = true;
			bool endIncluded = true;

			//Create various TimeRanges
			TimeRange referenceTimeRange       (startEndpoint,         endEndpoint,         beginningIncluded, endIncluded);
			TimeRange priorTimeRange           (earlierThanRangeStart, earlierThanRangeEnd, beginningIncluded, endIncluded);
			TimeRange earlyOverlapTimeRange    (earlierThanRangeStart, timeInRangeEnd,      beginningIncluded, endIncluded);
			TimeRange interiorTimeRange        (timeInRangeStart,      timeInRangeEnd,      beginningIncluded, endIncluded);
			TimeRange lateOverlapTimeRange     (timeInRangeStart,      laterThanRangeEnd,   beginningIncluded, endIncluded);
			TimeRange completeOverlapTimeRange (earlierThanRangeStart, laterThanRangeEnd,   beginningIncluded, endIncluded);
			TimeRange afterTimeRange           (laterThanRangeStart,   laterThanRangeEnd,   beginningIncluded, endIncluded);
			TimeRange priorEdgeCase            (earlierThanRangeStart, startEndpoint,       beginningIncluded, endIncluded);
			TimeRange priorEdgeCaseNoOverlap   (earlierThanRangeStart, startEndpoint,       beginningIncluded, false      );
			TimeRange interiorEarlyEdge        (startEndpoint,         timeInRangeEnd,      beginningIncluded, endIncluded);
			TimeRange interiorLateEdge         (timeInRangeStart,      endEndpoint,         beginningIncluded, endIncluded);
			TimeRange afterEdgeCase            (endEndpoint,           laterThanRangeEnd,   beginningIncluded, endIncluded);
			TimeRange afterEdgeCaseNoOverlap   (endEndpoint,           laterThanRangeEnd,               false, endIncluded);

			std::string testMessageArray[13];
			testMessageArray[0]  = "isPriorTo returned true when the target TimeRange comes before the reference TimeRange";
			testMessageArray[1]  = "isPriorTo returned true when the target TimeRange overlaps the beginning of the reference TimeRange";
			testMessageArray[2]  = "isPriorTo returned true when the target TimeRange is interior to the reference TimeRange";
			testMessageArray[3]  = "isPriorTo returned true when the target TimeRange overlaps a later portion of the reference TimeRange";
			testMessageArray[4]  = "isPriorTo returned true when the reference TimeRange is interior to the target TimeRange";
			testMessageArray[5]  = "isPriorTo returned false when the target TimeRange is after the reference TimeRange";
			testMessageArray[6]  = "isPriorTo returned true when the target TimeRange ends at and includes the beginning of the reference TimeRange";
			testMessageArray[7]  = "isPriorTo returned true when the target TimeRange ends at but does not include the beginning of the reference TimeRange";
			testMessageArray[8]  = "isPriorTo returned true when the target TimeRange is interior to the reference TimeRange and shares a start value";
			testMessageArray[9]  = "isPriorTo returned true when the target TimeRange is interior to the reference TimeRange and shares an end value";
			testMessageArray[10] = "isPriorTo returned true when the target TimeRange starts at and includes the end of reference TimeRange";
			testMessageArray[11] = "isPriorTo returned false when the target TimeRange starts at but does not include the end of reference TimeRange";
			testMessageArray[12] = "isPriorTo returned true when the target TimeRange starts equals reference TimeRange";
		}
>>>>>>> f1346371

//=============================================================================
//	Test for the overlaps method
//	Usage: referenceRange.overlaps(targetRange)
<<<<<<< HEAD
//	If the target range and reference range intersect at all the
//	method is to return true.
//=============================================================================
   int overlapsTest ( void )
   {
      TestUtil testFramework( "TimeRange", "overlaps", __FILE__, __LINE__ );

         // Two time points before the reference TimeRange start endpoint
      CommonTime earlierThanRangeStart = gpstk::CivilTime(2010,12,20, 0, 0, 0.0 ).convertToCommonTime();	
      CommonTime earlierThanRangeEnd   = gpstk::CivilTime(2010,12,29, 0, 0, 0.0 ).convertToCommonTime();
         // Reference TimeRange start endpoint
      CommonTime startEndpoint         = gpstk::CivilTime(2011, 1, 1, 0, 0, 0.0 ).convertToCommonTime();
         // Two time points inside the reference TimeRange
      CommonTime timeInRangeStart      = gpstk::CivilTime(2011, 1,10, 0, 0, 0.0 ).convertToCommonTime();
      CommonTime timeInRangeEnd        = gpstk::CivilTime(2011, 1,20, 0, 0, 0.0 ).convertToCommonTime();
         // Reference TimeRange end endpoint
      CommonTime endEndpoint           = gpstk::CivilTime(2011, 1,31,23,59,59.59).convertToCommonTime();
         // Two time points after the reference TimeRange end endpoint
      CommonTime laterThanRangeStart   = gpstk::CivilTime(2011, 2,20, 0, 0, 0.0 ).convertToCommonTime();
      CommonTime laterThanRangeEnd     = gpstk::CivilTime(2011, 2,27, 0, 0, 0.0 ).convertToCommonTime();

         // Include endpoints for all checks
      bool beginningIncluded = true;
      bool endIncluded = true;

         // Create various TimeRanges
      TimeRange referenceTimeRange       (startEndpoint,         endEndpoint,         beginningIncluded, endIncluded);
      TimeRange priorTimeRange           (earlierThanRangeStart, earlierThanRangeEnd, beginningIncluded, endIncluded);
      TimeRange earlyOverlapTimeRange    (earlierThanRangeStart, timeInRangeEnd,      beginningIncluded, endIncluded);
      TimeRange interiorTimeRange        (timeInRangeStart,      timeInRangeEnd,      beginningIncluded, endIncluded);
      TimeRange lateOverlapTimeRange     (timeInRangeStart,      laterThanRangeEnd,   beginningIncluded, endIncluded);
      TimeRange completeOverlapTimeRange (earlierThanRangeStart, laterThanRangeEnd,   beginningIncluded, endIncluded);
      TimeRange afterTimeRange           (laterThanRangeStart,   laterThanRangeEnd,   beginningIncluded, endIncluded);
      TimeRange priorEdgeCase            (earlierThanRangeStart, startEndpoint,       beginningIncluded, endIncluded);
      TimeRange priorEdgeCaseNoOverlap   (earlierThanRangeStart, startEndpoint,       beginningIncluded, false      );
      TimeRange interiorEarlyEdge        (startEndpoint,         timeInRangeEnd,      beginningIncluded, endIncluded);
      TimeRange interiorLateEdge         (timeInRangeStart,      endEndpoint,         beginningIncluded, endIncluded);
      TimeRange afterEdgeCase            (endEndpoint,           laterThanRangeEnd,   beginningIncluded, endIncluded);
      TimeRange afterEdgeCaseNoOverlap   (endEndpoint,           laterThanRangeEnd,   beginningIncluded, false      );

      std::string testMessageArray[13];
      testMessageArray[0]  = "overlaps returned true when the target TimeRange is completely before the reference TimeRange";
      testMessageArray[1]  = "overlaps returned false when the target TimeRange overlaps the earlier portion of the reference TimeRange";
      testMessageArray[2]  = "overlaps returned false when the target TimeRange is interior to the reference TimeRange";
      testMessageArray[3]  = "overlaps returned false when the target TimeRange overlaps a later portion of the reference TimeRange";
      testMessageArray[4]  = "overlaps returned false when the reference TimeRange is interior to the target TimeRange";
      testMessageArray[5]  = "overlaps returned true when the target TimeRange is after the reference TimeRange";
      testMessageArray[6]  = "overlaps returned false when the target TimeRange ends at and includes the beginning of the reference TimeRange";
      testMessageArray[7]  = "overlaps returned true when the target TimeRange ends at but does not include the beginning of the reference TimeRange";
      testMessageArray[8]  = "overlaps returned false when the target TimeRange is interior to the reference TimeRange and shares a start value";
      testMessageArray[9]  = "overlaps returned false when the target TimeRange is interior to the reference TimeRange and shares an end value";
      testMessageArray[10] = "overlaps returned false when the target TimeRange starts at and includes the end of reference TimeRange";
      testMessageArray[11] = "overlaps returned true when the target TimeRange starts at but does not include the end of reference TimeRange";
      testMessageArray[12] = "overlaps returned false when the target TimeRange starts equals reference TimeRange";


      testFramework.assert(!referenceTimeRange.overlaps(priorTimeRange)          , testMessageArray[0] , __LINE__);
      testFramework.assert( referenceTimeRange.overlaps(earlyOverlapTimeRange)   , testMessageArray[1] , __LINE__);
      testFramework.assert( referenceTimeRange.overlaps(interiorTimeRange)       , testMessageArray[2] , __LINE__);
      testFramework.assert( referenceTimeRange.overlaps(lateOverlapTimeRange)    , testMessageArray[3] , __LINE__);
      testFramework.assert( referenceTimeRange.overlaps(completeOverlapTimeRange), testMessageArray[4] , __LINE__);
      testFramework.assert(!referenceTimeRange.overlaps(afterTimeRange)          , testMessageArray[5] , __LINE__);
      testFramework.assert( referenceTimeRange.overlaps(priorEdgeCase)           , testMessageArray[6] , __LINE__);
      testFramework.assert(!referenceTimeRange.overlaps(priorEdgeCaseNoOverlap)  , testMessageArray[7] , __LINE__);
      testFramework.assert( referenceTimeRange.overlaps(interiorEarlyEdge)       , testMessageArray[8] , __LINE__);
      testFramework.assert( referenceTimeRange.overlaps(interiorLateEdge)        , testMessageArray[9] , __LINE__);
      testFramework.assert( referenceTimeRange.overlaps(afterEdgeCase)           , testMessageArray[10], __LINE__);
      testFramework.assert(!referenceTimeRange.overlaps(afterEdgeCaseNoOverlap)  , testMessageArray[11], __LINE__);
      testFramework.assert( referenceTimeRange.overlaps(referenceTimeRange)      , testMessageArray[12], __LINE__);
=======
//	If the target range and reference range intersect at all the method is to return true.
//==========================================================================================================================
		int overlapsTest ( void )
		{
			TestUtil testFramework( "TimeRange", "overlaps", __FILE__, __LINE__ );

			//Two time points before the reference TimeRange start endpoint
			CommonTime earlierThanRangeStart = gpstk::CivilTime(2010,12,20, 0, 0, 0.0 ).convertToCommonTime();	
			CommonTime earlierThanRangeEnd   = gpstk::CivilTime(2010,12,29, 0, 0, 0.0 ).convertToCommonTime();
			//Reference TimeRange start endpoint
			CommonTime startEndpoint         = gpstk::CivilTime(2011, 1, 1, 0, 0, 0.0 ).convertToCommonTime();
			//Two time points inside the reference TimeRange
			CommonTime timeInRangeStart      = gpstk::CivilTime(2011, 1,10, 0, 0, 0.0 ).convertToCommonTime();
			CommonTime timeInRangeEnd        = gpstk::CivilTime(2011, 1,20, 0, 0, 0.0 ).convertToCommonTime();
			//Reference TimeRange end endpoint
			CommonTime endEndpoint           = gpstk::CivilTime(2011, 1,31,23,59,59.59).convertToCommonTime();
			//Two time points after the reference TimeRange end endpoint
			CommonTime laterThanRangeStart   = gpstk::CivilTime(2011, 2,20, 0, 0, 0.0 ).convertToCommonTime();
			CommonTime laterThanRangeEnd     = gpstk::CivilTime(2011, 2,27, 0, 0, 0.0 ).convertToCommonTime();

			//Include endpoints for all checks
			bool beginningIncluded = true;
			bool endIncluded = true;

			//Create various TimeRanges
			TimeRange referenceTimeRange       (startEndpoint,         endEndpoint,         beginningIncluded, endIncluded);
			TimeRange priorTimeRange           (earlierThanRangeStart, earlierThanRangeEnd, beginningIncluded, endIncluded);
			TimeRange earlyOverlapTimeRange    (earlierThanRangeStart, timeInRangeEnd,      beginningIncluded, endIncluded);
			TimeRange interiorTimeRange        (timeInRangeStart,      timeInRangeEnd,      beginningIncluded, endIncluded);
			TimeRange lateOverlapTimeRange     (timeInRangeStart,      laterThanRangeEnd,   beginningIncluded, endIncluded);
			TimeRange completeOverlapTimeRange (earlierThanRangeStart, laterThanRangeEnd,   beginningIncluded, endIncluded);
			TimeRange afterTimeRange           (laterThanRangeStart,   laterThanRangeEnd,   beginningIncluded, endIncluded);
			TimeRange priorEdgeCase            (earlierThanRangeStart, startEndpoint,       beginningIncluded, endIncluded);
			TimeRange priorEdgeCaseNoOverlap   (earlierThanRangeStart, startEndpoint,       beginningIncluded, false      );
			TimeRange interiorEarlyEdge        (startEndpoint,         timeInRangeEnd,      beginningIncluded, endIncluded);
			TimeRange interiorLateEdge         (timeInRangeStart,      endEndpoint,         beginningIncluded, endIncluded);
			TimeRange afterEdgeCase            (endEndpoint,           laterThanRangeEnd,   beginningIncluded, endIncluded);
			TimeRange afterEdgeCaseNoOverlap   (endEndpoint,           laterThanRangeEnd,               false, endIncluded);

			std::string testMessageArray[13];
			testMessageArray[0]  = "overlaps returned true when the target TimeRange is completely before the reference TimeRange";
			testMessageArray[1]  = "overlaps returned false when the target TimeRange overlaps the earlier portion of the reference TimeRange";
			testMessageArray[2]  = "overlaps returned false when the target TimeRange is interior to the reference TimeRange";
			testMessageArray[3]  = "overlaps returned false when the target TimeRange overlaps a later portion of the reference TimeRange";
			testMessageArray[4]  = "overlaps returned false when the reference TimeRange is interior to the target TimeRange";
			testMessageArray[5]  = "overlaps returned true when the target TimeRange is after the reference TimeRange";
			testMessageArray[6]  = "overlaps returned false when the target TimeRange ends at and includes the beginning of the reference TimeRange";
			testMessageArray[7]  = "overlaps returned true when the target TimeRange ends at but does not include the beginning of the reference TimeRange";
			testMessageArray[8]  = "overlaps returned false when the target TimeRange is interior to the reference TimeRange and shares a start value";
			testMessageArray[9]  = "overlaps returned false when the target TimeRange is interior to the reference TimeRange and shares an end value";
			testMessageArray[10] = "overlaps returned false when the target TimeRange starts at and includes the end of reference TimeRange";
			testMessageArray[11] = "overlaps returned true when the target TimeRange starts at but does not include the end of reference TimeRange";
			testMessageArray[12] = "overlaps returned false when the target TimeRange starts equals reference TimeRange";


			testFramework.assert(!referenceTimeRange.overlaps(priorTimeRange)          , testMessageArray[0] , __LINE__);
			testFramework.assert( referenceTimeRange.overlaps(earlyOverlapTimeRange)   , testMessageArray[1] , __LINE__);
			testFramework.assert( referenceTimeRange.overlaps(interiorTimeRange)       , testMessageArray[2] , __LINE__);
			testFramework.assert( referenceTimeRange.overlaps(lateOverlapTimeRange)    , testMessageArray[3] , __LINE__);
			testFramework.assert( referenceTimeRange.overlaps(completeOverlapTimeRange), testMessageArray[4] , __LINE__);
			testFramework.assert(!referenceTimeRange.overlaps(afterTimeRange)          , testMessageArray[5] , __LINE__);
			testFramework.assert( referenceTimeRange.overlaps(priorEdgeCase)           , testMessageArray[6] , __LINE__);
			testFramework.assert(!referenceTimeRange.overlaps(priorEdgeCaseNoOverlap)  , testMessageArray[7] , __LINE__);
			testFramework.assert( referenceTimeRange.overlaps(interiorEarlyEdge)       , testMessageArray[8] , __LINE__);
			testFramework.assert( referenceTimeRange.overlaps(interiorLateEdge)        , testMessageArray[9] , __LINE__);
			testFramework.assert( referenceTimeRange.overlaps(afterEdgeCase)           , testMessageArray[10], __LINE__);
			testFramework.assert(!referenceTimeRange.overlaps(afterEdgeCaseNoOverlap)  , testMessageArray[11], __LINE__);
			testFramework.assert( referenceTimeRange.overlaps(referenceTimeRange)      , testMessageArray[12], __LINE__);
>>>>>>> f1346371

		

      return testFramework.countFails();
   }

//=============================================================================
//	Test for the isSubsetOf method
//	Usage: referenceRange.isSubsetOf(targetRange)
//	If the reference range is entirely within the target range,
//	the method is to return to true.
//=============================================================================
   int isSubsetOfTest ( void )
   {
      TestUtil testFramework( "TimeRange", "isSubsetOf", __FILE__, __LINE__ );

         // Two time points before the reference TimeRange start endpoint
      CommonTime earlierThanRangeStart = gpstk::CivilTime(2010,12,20, 0, 0, 0.0 ).convertToCommonTime();	
      CommonTime earlierThanRangeEnd   = gpstk::CivilTime(2010,12,29, 0, 0, 0.0 ).convertToCommonTime();
         // Reference TimeRange start endpoint
      CommonTime startEndpoint         = gpstk::CivilTime(2011, 1, 1, 0, 0, 0.0 ).convertToCommonTime();
         // Two time points inside the reference TimeRange
      CommonTime timeInRangeStart      = gpstk::CivilTime(2011, 1,10, 0, 0, 0.0 ).convertToCommonTime();
      CommonTime timeInRangeEnd        = gpstk::CivilTime(2011, 1,20, 0, 0, 0.0 ).convertToCommonTime();
         // Reference TimeRange end endpoint
      CommonTime endEndpoint           = gpstk::CivilTime(2011, 1,31,23,59,59.59).convertToCommonTime();
         // Two time points after the reference TimeRange end endpoint
      CommonTime laterThanRangeStart   = gpstk::CivilTime(2011, 2,20, 0, 0, 0.0 ).convertToCommonTime();
      CommonTime laterThanRangeEnd     = gpstk::CivilTime(2011, 2,27, 0, 0, 0.0 ).convertToCommonTime();

         // Include endpoints for all checks
      bool beginningIncluded = true;
      bool endIncluded = true;

         // Create various TimeRanges
      TimeRange referenceTimeRange       (startEndpoint,         endEndpoint,         beginningIncluded, endIncluded);
      TimeRange priorTimeRange           (earlierThanRangeStart, earlierThanRangeEnd, beginningIncluded, endIncluded);
      TimeRange earlyOverlapTimeRange    (earlierThanRangeStart, timeInRangeEnd,      beginningIncluded, endIncluded);
      TimeRange interiorTimeRange        (timeInRangeStart,      timeInRangeEnd,      beginningIncluded, endIncluded);
      TimeRange lateOverlapTimeRange     (timeInRangeStart,      laterThanRangeEnd,   beginningIncluded, endIncluded);
      TimeRange completeOverlapTimeRange (earlierThanRangeStart, laterThanRangeEnd,   beginningIncluded, endIncluded);
      TimeRange afterTimeRange           (laterThanRangeStart,   laterThanRangeEnd,   beginningIncluded, endIncluded);
      TimeRange priorEdgeCase            (earlierThanRangeStart, startEndpoint,       beginningIncluded, endIncluded);
      TimeRange priorEdgeCaseNoOverlap   (earlierThanRangeStart, startEndpoint,       beginningIncluded, false      );
      TimeRange interiorEarlyEdge        (startEndpoint,         timeInRangeEnd,      beginningIncluded, endIncluded);
      TimeRange interiorLateEdge         (timeInRangeStart,      endEndpoint,         beginningIncluded, endIncluded);
      TimeRange afterEdgeCase            (endEndpoint,           laterThanRangeEnd,   beginningIncluded, endIncluded);
      TimeRange afterEdgeCaseNoOverlap   (endEndpoint,           laterThanRangeEnd,   beginningIncluded, false      );

      std::string testMessageArray[13];
      testMessageArray[0]  = "isSubsetOf returned true when the target TimeRange is completely before the reference TimeRange";
      testMessageArray[1]  = "isSubsetOf returned true when the target TimeRange overlaps the earlier portion of the reference TimeRange";
      testMessageArray[2]  = "isSubsetOf returned true when the target TimeRange is interior to the reference TimeRange";
      testMessageArray[3]  = "isSubsetOf returned true when the target TimeRange overlaps a later portion of the reference TimeRange";
      testMessageArray[4]  = "isSubsetOf returned false when the reference TimeRange is interior to the target TimeRange";
      testMessageArray[5]  = "isSubsetOf returned true when the target TimeRange is after the reference TimeRange";
      testMessageArray[6]  = "isSubsetOf returned true when the target TimeRange ends at and includes the beginning of the reference TimeRange";
      testMessageArray[7]  = "isSubsetOf returned true when the target TimeRange ends at but does not include the beginning of the reference TimeRange";
      testMessageArray[8]  = "isSubsetOf returned true when the target TimeRange is interior to the reference TimeRange and shares a start value";
      testMessageArray[9]  = "isSubsetOf returned true when the target TimeRange is interior to the reference TimeRange and shares an end value";
      testMessageArray[10] = "isSubsetOf returned true when the target TimeRange starts at and includes the end of reference TimeRange";
      testMessageArray[11] = "isSubsetOf returned true when the target TimeRange starts at but does not include the end of reference TimeRange";
      testMessageArray[12] = "isSubsetOf returned false when the target TimeRange starts equals reference TimeRange";


      testFramework.assert(!referenceTimeRange.isSubsetOf(priorTimeRange)          , testMessageArray[0] , __LINE__);
      testFramework.assert(!referenceTimeRange.isSubsetOf(earlyOverlapTimeRange)   , testMessageArray[1] , __LINE__);
      testFramework.assert(!referenceTimeRange.isSubsetOf(interiorTimeRange)       , testMessageArray[2] , __LINE__);
      testFramework.assert(!referenceTimeRange.isSubsetOf(lateOverlapTimeRange)    , testMessageArray[3] , __LINE__);
      testFramework.assert( referenceTimeRange.isSubsetOf(completeOverlapTimeRange), testMessageArray[4] , __LINE__);
      testFramework.assert(!referenceTimeRange.isSubsetOf(afterTimeRange)          , testMessageArray[5] , __LINE__);
      testFramework.assert(!referenceTimeRange.isSubsetOf(priorEdgeCase)           , testMessageArray[6] , __LINE__);
      testFramework.assert(!referenceTimeRange.isSubsetOf(priorEdgeCaseNoOverlap)  , testMessageArray[7] , __LINE__);
      testFramework.assert(!referenceTimeRange.isSubsetOf(interiorEarlyEdge)       , testMessageArray[8] , __LINE__);
      testFramework.assert(!referenceTimeRange.isSubsetOf(interiorLateEdge)        , testMessageArray[9] , __LINE__);
      testFramework.assert(!referenceTimeRange.isSubsetOf(afterEdgeCase)           , testMessageArray[10], __LINE__);
      testFramework.assert(!referenceTimeRange.isSubsetOf(afterEdgeCaseNoOverlap)  , testMessageArray[11], __LINE__);
      testFramework.assert( referenceTimeRange.isSubsetOf(referenceTimeRange)      , testMessageArray[12], __LINE__);

      return testFramework.countFails();
   }


//=============================================================================
//	Test for the isAfter method
//	Usage: referenceRange.isAfter(targetRange)
//	If the reference range is entirely after the target range, the
//	method is to return to true.
//=============================================================================
   int isAfterTest ( void )
   {
      TestUtil testFramework( "TimeRange", "isAfter", __FILE__, __LINE__ );

         // Two time points before the reference TimeRange start endpoint
      CommonTime earlierThanRangeStart = gpstk::CivilTime(2010,12,20, 0, 0, 0.0 ).convertToCommonTime();	
      CommonTime earlierThanRangeEnd   = gpstk::CivilTime(2010,12,29, 0, 0, 0.0 ).convertToCommonTime();
         // Reference TimeRange start endpoint
      CommonTime startEndpoint         = gpstk::CivilTime(2011, 1, 1, 0, 0, 0.0 ).convertToCommonTime();
         // Two time points inside the reference TimeRange
      CommonTime timeInRangeStart      = gpstk::CivilTime(2011, 1,10, 0, 0, 0.0 ).convertToCommonTime();
      CommonTime timeInRangeEnd        = gpstk::CivilTime(2011, 1,20, 0, 0, 0.0 ).convertToCommonTime();
         // Reference TimeRange end endpoint
      CommonTime endEndpoint           = gpstk::CivilTime(2011, 1,31,23,59,59.59).convertToCommonTime();
         // Two time points after the reference TimeRange end endpoint
      CommonTime laterThanRangeStart   = gpstk::CivilTime(2011, 2,20, 0, 0, 0.0 ).convertToCommonTime();
      CommonTime laterThanRangeEnd     = gpstk::CivilTime(2011, 2,27, 0, 0, 0.0 ).convertToCommonTime();

         // Include endpoints for all checks
      bool beginningIncluded = true;
      bool endIncluded = true;

         // Create various TimeRanges
      TimeRange referenceTimeRange       (startEndpoint,         endEndpoint,         beginningIncluded, endIncluded);
      TimeRange priorTimeRange           (earlierThanRangeStart, earlierThanRangeEnd, beginningIncluded, endIncluded);
      TimeRange earlyOverlapTimeRange    (earlierThanRangeStart, timeInRangeEnd,      beginningIncluded, endIncluded);
      TimeRange interiorTimeRange        (timeInRangeStart,      timeInRangeEnd,      beginningIncluded, endIncluded);
      TimeRange lateOverlapTimeRange     (timeInRangeStart,      laterThanRangeEnd,   beginningIncluded, endIncluded);
      TimeRange completeOverlapTimeRange (earlierThanRangeStart, laterThanRangeEnd,   beginningIncluded, endIncluded);
      TimeRange afterTimeRange           (laterThanRangeStart,   laterThanRangeEnd,   beginningIncluded, endIncluded);
      TimeRange priorEdgeCase            (earlierThanRangeStart, startEndpoint,       beginningIncluded, endIncluded);
      TimeRange priorEdgeCaseNoOverlap   (earlierThanRangeStart, startEndpoint,       beginningIncluded, false      );
      TimeRange interiorEarlyEdge        (startEndpoint,         timeInRangeEnd,      beginningIncluded, endIncluded);
      TimeRange interiorLateEdge         (timeInRangeStart,      endEndpoint,         beginningIncluded, endIncluded);
      TimeRange afterEdgeCase            (endEndpoint,           laterThanRangeEnd,   beginningIncluded, endIncluded);
      TimeRange afterEdgeCaseNoOverlap   (endEndpoint,           laterThanRangeEnd,   beginningIncluded, false      );


      std::string testMessageArray[13];
      testMessageArray[0]  = "isAfter returned false when the target TimeRange is completely before the reference TimeRange";
      testMessageArray[1]  = "isAfter returned true when the target TimeRange overlaps the earlier portion of the reference TimeRange";
      testMessageArray[2]  = "isAfter returned true when the target TimeRange is interior to the reference TimeRange";
      testMessageArray[3]  = "isAfter returned true when the target TimeRange overlaps a later portion of the reference TimeRange";
      testMessageArray[4]  = "isAfter returned true when the reference TimeRange is interior to the target TimeRange";
      testMessageArray[5]  = "isAfter returned true when the target TimeRange is after the reference TimeRange";
      testMessageArray[6]  = "isAfter returned true when the target TimeRange ends at and includes the beginning of the reference TimeRange";
      testMessageArray[7]  = "isAfter returned false when the target TimeRange ends at but does not include the beginning of the reference TimeRange";
      testMessageArray[8]  = "isAfter returned true when the target TimeRange is interior to the reference TimeRange and shares a start value";
      testMessageArray[9]  = "isAfter returned true when the target TimeRange is interior to the reference TimeRange and shares an end value";
      testMessageArray[10] = "isAfter returned true when the target TimeRange starts at and includes the end of reference TimeRange";
      testMessageArray[11] = "isAfter returned true when the target TimeRange starts at but does not include the end of reference TimeRange";
      testMessageArray[12] = "isAfter returned true when the target TimeRange starts equals reference TimeRange";


      testFramework.assert( referenceTimeRange.isAfter(priorTimeRange)          , testMessageArray[0] , __LINE__);
      testFramework.assert(!referenceTimeRange.isAfter(earlyOverlapTimeRange)   , testMessageArray[1] , __LINE__);
      testFramework.assert(!referenceTimeRange.isAfter(interiorTimeRange)       , testMessageArray[2] , __LINE__);
      testFramework.assert(!referenceTimeRange.isAfter(lateOverlapTimeRange)    , testMessageArray[3] , __LINE__);
      testFramework.assert(!referenceTimeRange.isAfter(completeOverlapTimeRange), testMessageArray[4] , __LINE__);
      testFramework.assert(!referenceTimeRange.isAfter(afterTimeRange)          , testMessageArray[5] , __LINE__);
      testFramework.assert(!referenceTimeRange.isAfter(priorEdgeCase)           , testMessageArray[6] , __LINE__);
      testFramework.assert( referenceTimeRange.isAfter(priorEdgeCaseNoOverlap)  , testMessageArray[7] , __LINE__);
      testFramework.assert(!referenceTimeRange.isAfter(interiorEarlyEdge)       , testMessageArray[8] , __LINE__);
      testFramework.assert(!referenceTimeRange.isAfter(interiorLateEdge)        , testMessageArray[9] , __LINE__);
      testFramework.assert(!referenceTimeRange.isAfter(afterEdgeCase)           , testMessageArray[10], __LINE__);
      testFramework.assert(!referenceTimeRange.isAfter(afterEdgeCaseNoOverlap)  , testMessageArray[11], __LINE__);
      testFramework.assert(!referenceTimeRange.isAfter(referenceTimeRange)      , testMessageArray[12], __LINE__);

		
      return testFramework.countFails();
   }

//=============================================================================
//	Test for the == Operator
//	Usage: leftRange == rightRange
//	If the left TimeRange is exactly (same start point, end point, 
//	and endpoint inclusions) return true. Otherwise false
//=============================================================================
   int equalsOperatorTest ( void )
   {
      TestUtil testFramework( "TimeRange", "OperatorEquivalence", __FILE__, __LINE__ );


         // Reference TimeRange endpoints
      CommonTime startPoint  = gpstk::CivilTime(2011, 1, 1, 0, 0, 0.0 ).convertToCommonTime();
      CommonTime endPoint    = gpstk::CivilTime(2011, 1,31,23,59,59.59).convertToCommonTime();
      CommonTime anotherTime = gpstk::CivilTime(2011, 1,10, 0, 0, 0.0 ).convertToCommonTime();

         // Create various TimeRanges
      TimeRange referenceTimeRange(startPoint,  endPoint,    true,  true );
      TimeRange differentStart    (anotherTime, endPoint,    true,  true );
      TimeRange differentEnd      (startPoint,  anotherTime, true,  true );
      TimeRange noInitialPoint    (startPoint,  endPoint,    false, true );
      TimeRange noFinalPoint      (startPoint,  endPoint,    true,  false);
      TimeRange copiedTimeRange   (referenceTimeRange);			

      testFramework.assert( !(referenceTimeRange == differentStart) , "Equivalence operator returned true when the start time is different"                  , __LINE__ );
      testFramework.assert( !(referenceTimeRange == differentEnd)   , "Equivalence operator returned true when the end time is different"                    , __LINE__ );
      testFramework.assert( !(referenceTimeRange == noInitialPoint) , "Equivalence operator returned true when the start time inclusion boolean is different", __LINE__ );
      testFramework.assert( !(referenceTimeRange == noFinalPoint)   , "Equivalence operator returned true when the end time inclusion boolean is different"  , __LINE__ );
      testFramework.assert(  (referenceTimeRange == copiedTimeRange), "Equivalence operator returned false when the time ranges are copies"                  , __LINE__ );


      return testFramework.countFails();
   }

//=============================================================================
//	Test for the set method
//	Method changes the internal values of the TimeRange object
//	Test that the interior attributes have changed.
//=============================================================================
   int setTest ( void )
   {
      TestUtil testFramework( "TimeRange", "set", __FILE__, __LINE__ );


         // Reference TimeRange endpoints
      CommonTime startPoint  = gpstk::CivilTime(2011, 1, 1, 0, 0, 0.0 ).convertToCommonTime();
      CommonTime endPoint    = gpstk::CivilTime(2011, 1,31,23,59,59.59).convertToCommonTime();
      CommonTime anotherTime = gpstk::CivilTime(2011, 1,10, 0, 0, 0.0 ).convertToCommonTime();

         // Create various TimeRanges
      TimeRange referenceTimeRange(startPoint,  endPoint,    true,  true );
      TimeRange changedTimeRange;

         //--------------------------------------------------------------------
         // Verify set method functions and throws exceptions when it should
         //--------------------------------------------------------------------
      try 
      {
         changedTimeRange.set(anotherTime, startPoint, true, true); 
         testFramework.assert(false, "set method allowed for the end time to be earlier than the start time", __LINE__);
      }
      catch (Exception& e) {testFramework.assert(true, "set method threw the expected error", __LINE__);}
      catch (...) {testFramework.assert(false, "set method threw an unexpected error for when the end time is earlier than the start time", __LINE__);}


         // Verify set does not throw an exception when inputs are valid
      try 
      {
         changedTimeRange.set(startPoint, endPoint, true, true); 
         testFramework.assert(true, "set method for valid data functioned properly", __LINE__);
      }
      catch (...) {testFramework.assert(false, "set method for valid data functioned threw an error", __LINE__);}

      changedTimeRange.set(startPoint, endPoint, true, true);
      testFramework.assert( (changedTimeRange == referenceTimeRange), "One of the values was not set properly", __LINE__ );

      return testFramework.countFails();
   }



//=============================================================================
//	Test for the printf method
//=============================================================================
   int printfTest ( void )
   {
      TestUtil testFramework( "TimeRange", "printf", __FILE__, __LINE__ );


      std::stringstream printfOutputStream;

         // Reference TimeRange endpoints
      CommonTime startPoint  = gpstk::CivilTime(2011, 1, 1, 0, 0, 0.0 ).convertToCommonTime();
      CommonTime endPoint    = gpstk::CivilTime(2011, 1,31,23,59,59.59).convertToCommonTime();

         // Create various TimeRanges
      TimeRange timeRangeArray[7];
      timeRangeArray[0].set(startPoint, endPoint, true,  true  );
      timeRangeArray[1].set(startPoint, endPoint, true,  false );
      timeRangeArray[2].set(startPoint, endPoint, false, true  );
      timeRangeArray[3].set(startPoint, endPoint, false, false );
      timeRangeArray[4].set(startPoint, endPoint, true,  true  );
      timeRangeArray[5].set(startPoint, endPoint, true,  true  );
      timeRangeArray[6].set(startPoint, endPoint, true,  true  );

      std::string testFmts[]=
         {
            "%Y %m %d %H %M %S",
            "%Y %m %d %H %M %S",
            "%Y %m %d %H %M %S",
            "%Y %m %d %H %M %S",
            "%02m/%02d/%02y %02H:%02M:%02S",
            "%02b %02d, %04Y %02H:%02M:%02S",
            "%Y %j %s"
         };


      std::string correctResults[]=
         {
            "[2011 1 1 0 0 0, 2011 1 31 23 59 59]",
            "[2011 1 1 0 0 0, 2011 1 31 23 59 59)",
            "(2011 1 1 0 0 0, 2011 1 31 23 59 59]",
            "(2011 1 1 0 0 0, 2011 1 31 23 59 59)",
            "[01/01/11 00:00:00, 01/31/11 23:59:59]",
            "[Jan 01, 2011 00:00:00, Jan 31, 2011 23:59:59]",
            "[2011 1 0.000000, 2011 31 86399.590000]"
         };

      std::string testMessage = "Printed string did not match expected output";

      for (int i = 0; i < 7; i++)
      {
         printfOutputStream <<  timeRangeArray[i].printf(testFmts[i]);
         testFramework.assert( (printfOutputStream.str() == correctResults[i]), testMessage, __LINE__ );
         printfOutputStream.str(std::string());
      }

      return testFramework.countFails();
   }

//=============================================================================
//	Test for the dump method
//=============================================================================
   int dumpTest ( void )
   {
      TestUtil testFramework( "TimeRange", "dump", __FILE__, __LINE__ );


      std::stringstream dumpOutputStream;

         // Reference TimeRange endpoints
      CommonTime startPoint  = gpstk::CivilTime(2011, 1, 1, 0, 0, 0.0 ).convertToCommonTime();
      CommonTime endPoint    = gpstk::CivilTime(2011, 1,31,23,59,59.59).convertToCommonTime();

         // Create various TimeRanges
      TimeRange timeRangeArray[7];
      timeRangeArray[0].set(startPoint, endPoint, true,  true  );
      timeRangeArray[1].set(startPoint, endPoint, true,  false );
      timeRangeArray[2].set(startPoint, endPoint, false, true  );
      timeRangeArray[3].set(startPoint, endPoint, false, false );
      timeRangeArray[4].set(startPoint, endPoint, true,  true  );
      timeRangeArray[5].set(startPoint, endPoint, true,  true  );
      timeRangeArray[6].set(startPoint, endPoint, true,  true  );

      std::string testFmts[]=
         {
            "%Y %m %d %H %M %S",
            "%Y %m %d %H %M %S",
            "%Y %m %d %H %M %S",
            "%Y %m %d %H %M %S",
            "%02m/%02d/%02y %02H:%02M:%02S",
            "%02b %02d, %04Y %02H:%02M:%02S",
            "%Y %j %s"
         };


      std::string correctResults[]=
         {
            "[Start:2011 1 1 0 0 0, End: 2011 1 31 23 59 59]",
            "[Start:2011 1 1 0 0 0, End: 2011 1 31 23 59 59)",
            "(Start:2011 1 1 0 0 0, End: 2011 1 31 23 59 59]",
            "(Start:2011 1 1 0 0 0, End: 2011 1 31 23 59 59)",
            "[Start:01/01/11 00:00:00, End: 01/31/11 23:59:59]",
            "[Start:Jan 01, 2011 00:00:00, End: Jan 31, 2011 23:59:59]",
            "[Start:2011 1 0.000000, End: 2011 31 86399.590000]"
         };

      std::string testMessage = "Printed string did not match expected output";

      for (int i = 0; i < 7; i++)
      {
         dumpOutputStream <<  timeRangeArray[i].dump(testFmts[i]);
         testFramework.assert( (dumpOutputStream.str() == correctResults[i]), testMessage, __LINE__ );
         dumpOutputStream.str(std::string());
      }

      return testFramework.countFails();

   }
private:
   double eps;
};


int main() // Main function to initialize and run all tests above
{
   int check, errorCounter = 0;
   TimeRange_T testClass;

   check = testClass.constructorTest();
   errorCounter += check;

   check = testClass.inRangeTest();
   errorCounter += check;

   check = testClass.isPriorToTest();
   errorCounter += check;

   check = testClass.overlapsTest();
   errorCounter += check;

   check = testClass.isSubsetOfTest();
   errorCounter += check;

   check = testClass.isAfterTest();
   errorCounter += check;

   check = testClass.equalsOperatorTest();
   errorCounter += check;

   check = testClass.setTest();
   errorCounter += check;

   check = testClass.printfTest();
   errorCounter += check;

   check = testClass.dumpTest();
   errorCounter += check;

   std::cout << "Total Failures for " << __FILE__ << ": " << errorCounter << std::endl;

   return errorCounter; // Return the total number of errors
}
<|MERGE_RESOLUTION|>--- conflicted
+++ resolved
@@ -13,247 +13,159 @@
 
 class TimeRange_T
 {
-public:
-   TimeRange_T() {eps = 1E-12;}
-   ~TimeRange_T() {}
-
-//=============================================================================
+	public:
+		TimeRange_T() {eps = 1E-12;}
+		~TimeRange_T() {}
+
+//==========================================================================================================================
 //	Test for the TimeRange constructors
-//=============================================================================
-   int constructorTest ( void )
-   {
-      TestUtil testFramework( "TimeRange", "Constructor", __FILE__, __LINE__ );
-      std::string outputFormat = CivilTime().getDefaultFormat();
-
-
-         //--------------------------------------------------------------------
-         // Verify default constructor does not throw errors and
-         // creates the expected object
-         //--------------------------------------------------------------------
-      try {TimeRange emptyConstructed; testFramework.assert(true, "Construction of empty TimeRange object worked", __LINE__);}
-      catch (...) {testFramework.assert(false, "Construction of empty TimeRange object failed", __LINE__);}
-
-      TimeRange emptyConstructed;
-         // Verify default constructor sets the proper values (This is
-         // important to verify the values in the copy constructor
-         // below.)
-      testFramework.assert(emptyConstructed.getStart() == gpstk::CommonTime::BEGINNING_OF_TIME, "Start value for empty TimeRange is not the expected value", __LINE__);
-      testFramework.assert(emptyConstructed.getEnd()   == gpstk::CommonTime::END_OF_TIME      , "End value for empty TimeRange is not the expected value"  , __LINE__);
-
-
-         //--------------------------------------------------------------------
-         // Verify copy constructor does not throw errors and creates
-         // the expected object
-         //--------------------------------------------------------------------
-      try {TimeRange copyConstructed(emptyConstructed); testFramework.assert(true, "Construction using TimeRange copy constructor worked", __LINE__);}
-      catch (...) {testFramework.assert(false, "Construction using TimeRange copy constructor failed", __LINE__);}
-
-      TimeRange copyConstructed(emptyConstructed);
-      testFramework.assert(emptyConstructed.getStart() == gpstk::CommonTime::BEGINNING_OF_TIME, "Start value for copy constructed TimeRange is not the expected value", __LINE__);
-      testFramework.assert(emptyConstructed.getEnd()   == gpstk::CommonTime::END_OF_TIME      , "End value for copy constructed TimeRange is not the expected value"  , __LINE__);
+//==========================================================================================================================
+		int constructorTest ( void )
+		{
+			TestUtil testFramework( "TimeRange", "Constructor", __FILE__, __LINE__ );
+			std::string outputFormat = CivilTime().getDefaultFormat();
+
+
+			//--------------------------------------------------------------------------------
+			//Verify default constructor does not throw errors and creates the expected object
+			//--------------------------------------------------------------------------------
+			try {TimeRange emptyConstructed; testFramework.assert(true, "Construction of empty TimeRange object worked", __LINE__);}
+			catch (...) {testFramework.assert(false, "Construction of empty TimeRange object failed", __LINE__);}
+
+			TimeRange emptyConstructed;
+			//Verify default constructor sets the proper values (This is important to verify the values in the copy constructor below.)
+			testFramework.assert(emptyConstructed.getStart() == gpstk::CommonTime::BEGINNING_OF_TIME, "Start value for empty TimeRange is not the expected value", __LINE__);
+			testFramework.assert(emptyConstructed.getEnd()   == gpstk::CommonTime::END_OF_TIME      , "End value for empty TimeRange is not the expected value"  , __LINE__);
+
+
+			//--------------------------------------------------------------------------------
+			//Verify copy constructor does not throw errors and creates the expected object
+			//--------------------------------------------------------------------------------
+			try {TimeRange copyConstructed(emptyConstructed); testFramework.assert(true, "Construction using TimeRange copy constructor worked", __LINE__);}
+			catch (...) {testFramework.assert(false, "Construction using TimeRange copy constructor failed", __LINE__);}
+
+			TimeRange copyConstructed(emptyConstructed);
+			testFramework.assert(emptyConstructed.getStart() == gpstk::CommonTime::BEGINNING_OF_TIME, "Start value for copy constructed TimeRange is not the expected value", __LINE__);
+			testFramework.assert(emptyConstructed.getEnd()   == gpstk::CommonTime::END_OF_TIME      , "End value for copy constructed TimeRange is not the expected value"  , __LINE__);
 	
 
 			
 
 
-         //--------------------------------------------------------------------
-         // Verify CommonTime constructor does throws expected errors
-         // and creates the expected object
-         //--------------------------------------------------------------------
-      CommonTime startEndpoint = gpstk::CivilTime(2011,1, 1, 0, 0,0.0).convertToCommonTime();
-      CommonTime endEndpoint = gpstk::CivilTime(2011,1,31,23,59, 59.59).convertToCommonTime();
-      bool beginningIncluded = true;
-      bool endIncluded = false;
-
-         // Verify CommonTime constructor does throw an error endpoint
-         // when times are inverted
-      try
-      {
-         TimeRange fourInputConstructed(endEndpoint,startEndpoint,beginningIncluded, endIncluded); 
-         testFramework.assert(false, "CommonTime constructor allowed for the end time to be earlier than the start time", __LINE__);
-      }
-      catch (Exception& e) {testFramework.assert(true, "CommonTime constructor threw the expected error", __LINE__);}
-      catch (...) {testFramework.assert(false, "CommonTime constructor threw an unexpected error for when the end time is earlier than the start time", __LINE__);}
-
-         // Verify CommonTime constructor does not throw errors when
-         // times are ok
-      try 
-      {
-         TimeRange fourInputConstructed(startEndpoint,endEndpoint,beginningIncluded, endIncluded); 
-         testFramework.assert(true, "CommonTime constructor for valid data functioned properly", __LINE__);
-      }
-      catch (...) {testFramework.assert(false, "CommonTime constructor for valid data functioned threw an error", __LINE__);}
-
-         // Verify CommonTime constructor sets the proper values
-         // (Implies that CommonTime == comparisons work)
-      TimeRange fourInputConstructed(startEndpoint,endEndpoint,beginningIncluded, endIncluded);
-      testFramework.assert(fourInputConstructed.getStart() == startEndpoint, "CommonTime constructor did not set the start time properly", __LINE__);
-      testFramework.assert(fourInputConstructed.getEnd() == endEndpoint    , "CommonTime constructor did not set the end time properly"  , __LINE__);
+			//-----------------------------------------------------------------------------------------
+			//Verify CommonTime constructor does throws expected errors and creates the expected object
+			//-----------------------------------------------------------------------------------------
+			CommonTime startEndpoint = gpstk::CivilTime(2011,1, 1, 0, 0,0.0).convertToCommonTime();
+			CommonTime endEndpoint = gpstk::CivilTime(2011,1,31,23,59, 59.59).convertToCommonTime();
+			bool beginningIncluded = true;
+			bool endIncluded = false;
+
+			//Verify CommonTime constructor does throw an error endpoint when times are inverted
+			try
+			{
+				TimeRange fourInputConstructed(endEndpoint,startEndpoint,beginningIncluded, endIncluded); 
+				testFramework.assert(false, "CommonTime constructor allowed for the end time to be earlier than the start time", __LINE__);
+			}
+			catch (Exception& e) {testFramework.assert(true, "CommonTime constructor threw the expected error", __LINE__);}
+			catch (...) {testFramework.assert(false, "CommonTime constructor threw an unexpected error for when the end time is earlier than the start time", __LINE__);}
+
+			//Verify CommonTime constructor does not throw errors when times are ok
+			try 
+			{
+				TimeRange fourInputConstructed(startEndpoint,endEndpoint,beginningIncluded, endIncluded); 
+				testFramework.assert(true, "CommonTime constructor for valid data functioned properly", __LINE__);
+			}
+			catch (...) {testFramework.assert(false, "CommonTime constructor for valid data functioned threw an error", __LINE__);}
+
+			//Verify CommonTime constructor sets the proper values (Implies that CommonTime == comparisons work)
+			TimeRange fourInputConstructed(startEndpoint,endEndpoint,beginningIncluded, endIncluded);
+			testFramework.assert(fourInputConstructed.getStart() == startEndpoint, "CommonTime constructor did not set the start time properly", __LINE__);
+			testFramework.assert(fourInputConstructed.getEnd() == endEndpoint    , "CommonTime constructor did not set the end time properly"  , __LINE__);
 	
 
-         //--------------------------------------------------------------------
-         // Verify CommonTime constructor does throws expected errors
-         // and creates the expected object
-         //--------------------------------------------------------------------
-      gpstk::TimeRange::DTPair inputPair, invertedPair;
-      inputPair = std::make_pair(startEndpoint,endEndpoint);
-      invertedPair = std::make_pair(endEndpoint,startEndpoint);
-
-         // Verify DTpair constructor does throw an error when
-         // endpoint times are inverted
-      try 
-      {
-         TimeRange threeInputConstructed(invertedPair,beginningIncluded, endIncluded); 
-         testFramework.assert(false, "DTPair constructor allowed for the end time to be earlier than the start time", __LINE__);
-      }
-      catch (Exception& e) {testFramework.assert(true, "DTPair constructor threw the expected error", __LINE__);}
-      catch (...) {testFramework.assert(false, "DTPair constructor threw an unexpected error for when the end time is earlier than the start time", __LINE__);}
+			//-----------------------------------------------------------------------------------------
+			//Verify CommonTime constructor does throws expected errors and creates the expected object
+			//-----------------------------------------------------------------------------------------
+			gpstk::TimeRange::DTPair inputPair, invertedPair;
+			inputPair = std::make_pair(startEndpoint,endEndpoint);
+			invertedPair = std::make_pair(endEndpoint,startEndpoint);
+
+			//Verify DTpair constructor does throw an error when endpoint times are inverted
+			try 
+			{
+				TimeRange threeInputConstructed(invertedPair,beginningIncluded, endIncluded); 
+				testFramework.assert(false, "DTPair constructor allowed for the end time to be earlier than the start time", __LINE__);
+			}
+			catch (Exception& e) {testFramework.assert(true, "DTPair constructor threw the expected error", __LINE__);}
+			catch (...) {testFramework.assert(false, "DTPair constructor threw an unexpected error for when the end time is earlier than the start time", __LINE__);}
 		
-         // Verify DTpair constructor does not throw errors with proper inputs
-      try 
-      {
-         TimeRange threeInputConstructed(inputPair,beginningIncluded, endIncluded); 
-         testFramework.assert(true, "DTPair constructor for valid data functioned properly", __LINE__);
-      }
-      catch (...) {testFramework.assert(false, "DTPair constructor for valid data functioned threw an error", __LINE__);}
-
-         // Verify DTpair constructor sets the proper values (Implies
-         // that CommonTime == comparisons work)
-      TimeRange threeInputConstructed(inputPair,beginningIncluded, endIncluded);
-      testFramework.assert(threeInputConstructed.getStart() == startEndpoint, "CommonTime constructor did not set the start time properly", __LINE__);
-      testFramework.assert(threeInputConstructed.getEnd() == endEndpoint    , "CommonTime constructor did not set the end time properly"  , __LINE__);
+			//Verify DTpair constructor does not throw errors with proper inputs
+			try 
+			{
+				TimeRange threeInputConstructed(inputPair,beginningIncluded, endIncluded); 
+				testFramework.assert(true, "DTPair constructor for valid data functioned properly", __LINE__);
+			}
+			catch (...) {testFramework.assert(false, "DTPair constructor for valid data functioned threw an error", __LINE__);}
+
+			//Verify DTpair constructor sets the proper values (Implies that CommonTime == comparisons work)
+			TimeRange threeInputConstructed(inputPair,beginningIncluded, endIncluded);
+			testFramework.assert(threeInputConstructed.getStart() == startEndpoint, "CommonTime constructor did not set the start time properly", __LINE__);
+			testFramework.assert(threeInputConstructed.getEnd() == endEndpoint    , "CommonTime constructor did not set the end time properly"  , __LINE__);
 	
 
-      return testFramework.countFails();
-   }
-
-//=============================================================================
+			return testFramework.countFails();
+		}
+
+//==========================================================================================================================
 //	Test for the inRange method
 //	If the target time occurs in the range, the method returns true.
-//	Additonal tests to ensure the endpoints respond properly
-//	depending on whether they are to be included in the range
-//=============================================================================
-   int inRangeTest ( void )
-   {
-      TestUtil testFramework( "TimeRange", "inRange", __FILE__, __LINE__ );
-
-
-      CommonTime earlierThanRange = gpstk::CivilTime(2010,12,20, 0, 0, 0.0 ).convertToCommonTime();	
-      CommonTime startEndpoint    = gpstk::CivilTime(2011, 1, 1, 0, 0, 0.0 ).convertToCommonTime();
-      CommonTime timeInRange      = gpstk::CivilTime(2011, 1,20, 0, 0, 0.0 ).convertToCommonTime();
-      CommonTime endEndpoint      = gpstk::CivilTime(2011, 1,31,23,59,59.59).convertToCommonTime();
-      CommonTime laterThanRange   = gpstk::CivilTime(2011, 2,20, 0, 0, 0.0 ).convertToCommonTime();
-
-         // Create a TimeRange where both ends are included
-      bool beginningIncluded = true;
-      bool endIncluded = true;
-      TimeRange bothEndsIncluded(startEndpoint, endEndpoint, beginningIncluded, endIncluded);
+//	Additonal tests to ensure the endpoints respond properly depending on whether they are to be included in the range
+//==========================================================================================================================
+		int inRangeTest ( void )
+		{
+			TestUtil testFramework( "TimeRange", "inRange", __FILE__, __LINE__ );
+
+
+			CommonTime earlierThanRange = gpstk::CivilTime(2010,12,20, 0, 0, 0.0 ).convertToCommonTime();	
+			CommonTime startEndpoint    = gpstk::CivilTime(2011, 1, 1, 0, 0, 0.0 ).convertToCommonTime();
+			CommonTime timeInRange      = gpstk::CivilTime(2011, 1,20, 0, 0, 0.0 ).convertToCommonTime();
+			CommonTime endEndpoint      = gpstk::CivilTime(2011, 1,31,23,59,59.59).convertToCommonTime();
+			CommonTime laterThanRange   = gpstk::CivilTime(2011, 2,20, 0, 0, 0.0 ).convertToCommonTime();
+
+			//Create a TimeRange where both ends are included
+			bool beginningIncluded = true;
+			bool endIncluded = true;
+			TimeRange bothEndsIncluded(startEndpoint, endEndpoint, beginningIncluded, endIncluded);
 		
-         // Create a TimeRange where both ends are excluded
-      beginningIncluded = false;
-      endIncluded = false;
-      TimeRange bothEndsExcluded(startEndpoint, endEndpoint, beginningIncluded, endIncluded);
-
-         //--------------------------------------------------------------------
-         // Verify inRange for a TimeRange with both ends included
-         //--------------------------------------------------------------------
-      testFramework.assert(!bothEndsIncluded.inRange(earlierThanRange), "inRange returned true for time before the TimeRange"                 , __LINE__);
-      testFramework.assert( bothEndsIncluded.inRange(startEndpoint)   , "inRange returned false for the start time for an inclusive TimeRange", __LINE__);
-      testFramework.assert( bothEndsIncluded.inRange(timeInRange)     , "inRange returned false for time internal to the TimeRange"           , __LINE__);
-      testFramework.assert( bothEndsIncluded.inRange(endEndpoint)     , "inRange returned false for the end time for an inclusive TimeRange"  , __LINE__);
-      testFramework.assert(!bothEndsIncluded.inRange(laterThanRange)  , "inRange returned true for time after the TimeRange"                  , __LINE__);
-
-
-         //--------------------------------------------------------------------
-         // Verify inRange for a TimeRange with both ends included
-         //--------------------------------------------------------------------
-      testFramework.assert(!bothEndsExcluded.inRange(earlierThanRange), "inRange returned true for time before the TimeRange"                 , __LINE__);
-      testFramework.assert(!bothEndsExcluded.inRange(startEndpoint)   , "inRange returned true for the start time for an exclusive TimeRange" , __LINE__);
-      testFramework.assert( bothEndsExcluded.inRange(timeInRange)     , "inRange returned false for time internal to the TimeRange"           , __LINE__);
-      testFramework.assert(!bothEndsExcluded.inRange(endEndpoint)     , "inRange returned true for the end time for an exclusive TimeRange"   , __LINE__);
-      testFramework.assert(!bothEndsIncluded.inRange(laterThanRange)  , "inRange returned true for time after the TimeRange"                  , __LINE__);
-
-      return testFramework.countFails();
-   }
-//=============================================================================
+			//Create a TimeRange where both ends are excluded
+			beginningIncluded = false;
+			endIncluded = false;
+			TimeRange bothEndsExcluded(startEndpoint, endEndpoint, beginningIncluded, endIncluded);
+
+			//-----------------------------------------------------------------------------------------
+			//Verify inRange for a TimeRange with both ends included
+			//-----------------------------------------------------------------------------------------
+			testFramework.assert(!bothEndsIncluded.inRange(earlierThanRange), "inRange returned true for time before the TimeRange"                 , __LINE__);
+			testFramework.assert( bothEndsIncluded.inRange(startEndpoint)   , "inRange returned false for the start time for an inclusive TimeRange", __LINE__);
+			testFramework.assert( bothEndsIncluded.inRange(timeInRange)     , "inRange returned false for time internal to the TimeRange"           , __LINE__);
+			testFramework.assert( bothEndsIncluded.inRange(endEndpoint)     , "inRange returned false for the end time for an inclusive TimeRange"  , __LINE__);
+			testFramework.assert(!bothEndsIncluded.inRange(laterThanRange)  , "inRange returned true for time after the TimeRange"                  , __LINE__);
+
+
+			//-----------------------------------------------------------------------------------------
+			//Verify inRange for a TimeRange with both ends included
+			//-----------------------------------------------------------------------------------------
+			testFramework.assert(!bothEndsExcluded.inRange(earlierThanRange), "inRange returned true for time before the TimeRange"                 , __LINE__);
+			testFramework.assert(!bothEndsExcluded.inRange(startEndpoint)   , "inRange returned true for the start time for an exclusive TimeRange" , __LINE__);
+			testFramework.assert( bothEndsExcluded.inRange(timeInRange)     , "inRange returned false for time internal to the TimeRange"           , __LINE__);
+			testFramework.assert(!bothEndsExcluded.inRange(endEndpoint)     , "inRange returned true for the end time for an exclusive TimeRange"   , __LINE__);
+			testFramework.assert(!bothEndsIncluded.inRange(laterThanRange)  , "inRange returned true for time after the TimeRange"                  , __LINE__);
+
+			return testFramework.countFails();
+		}
+//==========================================================================================================================
 //	Test for the isPriorTo method
 //	Usage: referenceRange.isPriorTo(targetRange)
-<<<<<<< HEAD
-//	If the reference range occurs completely before the target
-//	range, the method returns true
-//=============================================================================
-   int isPriorToTest ( void )
-   {
-      TestUtil testFramework( "TimeRange", "isPriorTo", __FILE__, __LINE__ );
-
-         // Two time points before the reference TimeRange start endpoint
-      CommonTime earlierThanRangeStart = gpstk::CivilTime(2010,12,20, 0, 0, 0.0 ).convertToCommonTime();	
-      CommonTime earlierThanRangeEnd   = gpstk::CivilTime(2010,12,29, 0, 0, 0.0 ).convertToCommonTime();
-         // Reference TimeRange start endpoint
-      CommonTime startEndpoint         = gpstk::CivilTime(2011, 1, 1, 0, 0, 0.0 ).convertToCommonTime();
-         // Two time points inside the reference TimeRange
-      CommonTime timeInRangeStart      = gpstk::CivilTime(2011, 1,10, 0, 0, 0.0 ).convertToCommonTime();
-      CommonTime timeInRangeEnd        = gpstk::CivilTime(2011, 1,20, 0, 0, 0.0 ).convertToCommonTime();
-         // Reference TimeRange end endpoint
-      CommonTime endEndpoint           = gpstk::CivilTime(2011, 1,31,23,59,59.59).convertToCommonTime();
-         // Two time points after the reference TimeRange end endpoint
-      CommonTime laterThanRangeStart   = gpstk::CivilTime(2011, 2,20, 0, 0, 0.0 ).convertToCommonTime();
-      CommonTime laterThanRangeEnd     = gpstk::CivilTime(2011, 2,27, 0, 0, 0.0 ).convertToCommonTime();
-
-         // Include endpoints for all checks
-      bool beginningIncluded = true;
-      bool endIncluded = true;
-
-         // Create various TimeRanges
-      TimeRange referenceTimeRange       (startEndpoint,         endEndpoint,         beginningIncluded, endIncluded);
-      TimeRange priorTimeRange           (earlierThanRangeStart, earlierThanRangeEnd, beginningIncluded, endIncluded);
-      TimeRange earlyOverlapTimeRange    (earlierThanRangeStart, timeInRangeEnd,      beginningIncluded, endIncluded);
-      TimeRange interiorTimeRange        (timeInRangeStart,      timeInRangeEnd,      beginningIncluded, endIncluded);
-      TimeRange lateOverlapTimeRange     (timeInRangeStart,      laterThanRangeEnd,   beginningIncluded, endIncluded);
-      TimeRange completeOverlapTimeRange (earlierThanRangeStart, laterThanRangeEnd,   beginningIncluded, endIncluded);
-      TimeRange afterTimeRange           (laterThanRangeStart,   laterThanRangeEnd,   beginningIncluded, endIncluded);
-      TimeRange priorEdgeCase            (earlierThanRangeStart, startEndpoint,       beginningIncluded, endIncluded);
-      TimeRange priorEdgeCaseNoOverlap   (earlierThanRangeStart, startEndpoint,       beginningIncluded, false      );
-      TimeRange interiorEarlyEdge        (startEndpoint,         timeInRangeEnd,      beginningIncluded, endIncluded);
-      TimeRange interiorLateEdge         (timeInRangeStart,      endEndpoint,         beginningIncluded, endIncluded);
-      TimeRange afterEdgeCase            (endEndpoint,           laterThanRangeEnd,   beginningIncluded, endIncluded);
-      TimeRange afterEdgeCaseNoOverlap   (endEndpoint,           laterThanRangeEnd,   beginningIncluded, false      );
-
-
-      std::string testMessageArray[13];
-      testMessageArray[0]  = "isPriorTo returned true when the target TimeRange comes before the reference TimeRange";
-      testMessageArray[1]  = "isPriorTo returned true when the target TimeRange overlaps the beginning of the reference TimeRange";
-      testMessageArray[2]  = "isPriorTo returned true when the target TimeRange is interior to the reference TimeRange";
-      testMessageArray[3]  = "isPriorTo returned true when the target TimeRange overlaps a later portion of the reference TimeRange";
-      testMessageArray[4]  = "isPriorTo returned true when the reference TimeRange is interior to the target TimeRange";
-      testMessageArray[5]  = "isPriorTo returned false when the target TimeRange is after the reference TimeRange";
-      testMessageArray[6]  = "isPriorTo returned true when the target TimeRange ends at and includes the beginning of the reference TimeRange";
-      testMessageArray[7]  = "isPriorTo returned true when the target TimeRange ends at but does not include the beginning of the reference TimeRange";
-      testMessageArray[8]  = "isPriorTo returned true when the target TimeRange is interior to the reference TimeRange and shares a start value";
-      testMessageArray[9]  = "isPriorTo returned true when the target TimeRange is interior to the reference TimeRange and shares an end value";
-      testMessageArray[10] = "isPriorTo returned true when the target TimeRange starts at and includes the end of reference TimeRange";
-      testMessageArray[11] = "isPriorTo returned false when the target TimeRange starts at but does not include the end of reference TimeRange";
-      testMessageArray[12] = "isPriorTo returned true when the target TimeRange starts equals reference TimeRange";
- 
-      testFramework.assert(!referenceTimeRange.isPriorTo(priorTimeRange)          , testMessageArray[0] , __LINE__);
-      testFramework.assert(!referenceTimeRange.isPriorTo(earlyOverlapTimeRange)   , testMessageArray[1] , __LINE__);
-      testFramework.assert(!referenceTimeRange.isPriorTo(interiorTimeRange)       , testMessageArray[2] , __LINE__);
-      testFramework.assert(!referenceTimeRange.isPriorTo(lateOverlapTimeRange)    , testMessageArray[3] , __LINE__);
-      testFramework.assert(!referenceTimeRange.isPriorTo(completeOverlapTimeRange), testMessageArray[4] , __LINE__);
-      testFramework.assert( referenceTimeRange.isPriorTo(afterTimeRange)          , testMessageArray[5] , __LINE__);
-      testFramework.assert(!referenceTimeRange.isPriorTo(priorEdgeCase)           , testMessageArray[6] , __LINE__);
-      testFramework.assert(!referenceTimeRange.isPriorTo(priorEdgeCaseNoOverlap)  , testMessageArray[7] , __LINE__);
-      testFramework.assert(!referenceTimeRange.isPriorTo(interiorEarlyEdge)       , testMessageArray[8] , __LINE__);
-      testFramework.assert(!referenceTimeRange.isPriorTo(interiorLateEdge)        , testMessageArray[9] , __LINE__);
-      testFramework.assert(!referenceTimeRange.isPriorTo(afterEdgeCase)           , testMessageArray[10], __LINE__);
-      testFramework.assert( referenceTimeRange.isPriorTo(afterEdgeCaseNoOverlap)  , testMessageArray[11], __LINE__);
-      testFramework.assert(!referenceTimeRange.isPriorTo(referenceTimeRange)      , testMessageArray[12], __LINE__);
-
-		
-
-      return testFramework.countFails();
-   }
-=======
 //	If the reference range occurs completely before the target range, the method returns true
 //==========================================================================================================================
 		int isPriorToTest ( void )
@@ -308,82 +220,10 @@
 			testMessageArray[11] = "isPriorTo returned false when the target TimeRange starts at but does not include the end of reference TimeRange";
 			testMessageArray[12] = "isPriorTo returned true when the target TimeRange starts equals reference TimeRange";
 		}
->>>>>>> f1346371
-
-//=============================================================================
+
+//==========================================================================================================================
 //	Test for the overlaps method
 //	Usage: referenceRange.overlaps(targetRange)
-<<<<<<< HEAD
-//	If the target range and reference range intersect at all the
-//	method is to return true.
-//=============================================================================
-   int overlapsTest ( void )
-   {
-      TestUtil testFramework( "TimeRange", "overlaps", __FILE__, __LINE__ );
-
-         // Two time points before the reference TimeRange start endpoint
-      CommonTime earlierThanRangeStart = gpstk::CivilTime(2010,12,20, 0, 0, 0.0 ).convertToCommonTime();	
-      CommonTime earlierThanRangeEnd   = gpstk::CivilTime(2010,12,29, 0, 0, 0.0 ).convertToCommonTime();
-         // Reference TimeRange start endpoint
-      CommonTime startEndpoint         = gpstk::CivilTime(2011, 1, 1, 0, 0, 0.0 ).convertToCommonTime();
-         // Two time points inside the reference TimeRange
-      CommonTime timeInRangeStart      = gpstk::CivilTime(2011, 1,10, 0, 0, 0.0 ).convertToCommonTime();
-      CommonTime timeInRangeEnd        = gpstk::CivilTime(2011, 1,20, 0, 0, 0.0 ).convertToCommonTime();
-         // Reference TimeRange end endpoint
-      CommonTime endEndpoint           = gpstk::CivilTime(2011, 1,31,23,59,59.59).convertToCommonTime();
-         // Two time points after the reference TimeRange end endpoint
-      CommonTime laterThanRangeStart   = gpstk::CivilTime(2011, 2,20, 0, 0, 0.0 ).convertToCommonTime();
-      CommonTime laterThanRangeEnd     = gpstk::CivilTime(2011, 2,27, 0, 0, 0.0 ).convertToCommonTime();
-
-         // Include endpoints for all checks
-      bool beginningIncluded = true;
-      bool endIncluded = true;
-
-         // Create various TimeRanges
-      TimeRange referenceTimeRange       (startEndpoint,         endEndpoint,         beginningIncluded, endIncluded);
-      TimeRange priorTimeRange           (earlierThanRangeStart, earlierThanRangeEnd, beginningIncluded, endIncluded);
-      TimeRange earlyOverlapTimeRange    (earlierThanRangeStart, timeInRangeEnd,      beginningIncluded, endIncluded);
-      TimeRange interiorTimeRange        (timeInRangeStart,      timeInRangeEnd,      beginningIncluded, endIncluded);
-      TimeRange lateOverlapTimeRange     (timeInRangeStart,      laterThanRangeEnd,   beginningIncluded, endIncluded);
-      TimeRange completeOverlapTimeRange (earlierThanRangeStart, laterThanRangeEnd,   beginningIncluded, endIncluded);
-      TimeRange afterTimeRange           (laterThanRangeStart,   laterThanRangeEnd,   beginningIncluded, endIncluded);
-      TimeRange priorEdgeCase            (earlierThanRangeStart, startEndpoint,       beginningIncluded, endIncluded);
-      TimeRange priorEdgeCaseNoOverlap   (earlierThanRangeStart, startEndpoint,       beginningIncluded, false      );
-      TimeRange interiorEarlyEdge        (startEndpoint,         timeInRangeEnd,      beginningIncluded, endIncluded);
-      TimeRange interiorLateEdge         (timeInRangeStart,      endEndpoint,         beginningIncluded, endIncluded);
-      TimeRange afterEdgeCase            (endEndpoint,           laterThanRangeEnd,   beginningIncluded, endIncluded);
-      TimeRange afterEdgeCaseNoOverlap   (endEndpoint,           laterThanRangeEnd,   beginningIncluded, false      );
-
-      std::string testMessageArray[13];
-      testMessageArray[0]  = "overlaps returned true when the target TimeRange is completely before the reference TimeRange";
-      testMessageArray[1]  = "overlaps returned false when the target TimeRange overlaps the earlier portion of the reference TimeRange";
-      testMessageArray[2]  = "overlaps returned false when the target TimeRange is interior to the reference TimeRange";
-      testMessageArray[3]  = "overlaps returned false when the target TimeRange overlaps a later portion of the reference TimeRange";
-      testMessageArray[4]  = "overlaps returned false when the reference TimeRange is interior to the target TimeRange";
-      testMessageArray[5]  = "overlaps returned true when the target TimeRange is after the reference TimeRange";
-      testMessageArray[6]  = "overlaps returned false when the target TimeRange ends at and includes the beginning of the reference TimeRange";
-      testMessageArray[7]  = "overlaps returned true when the target TimeRange ends at but does not include the beginning of the reference TimeRange";
-      testMessageArray[8]  = "overlaps returned false when the target TimeRange is interior to the reference TimeRange and shares a start value";
-      testMessageArray[9]  = "overlaps returned false when the target TimeRange is interior to the reference TimeRange and shares an end value";
-      testMessageArray[10] = "overlaps returned false when the target TimeRange starts at and includes the end of reference TimeRange";
-      testMessageArray[11] = "overlaps returned true when the target TimeRange starts at but does not include the end of reference TimeRange";
-      testMessageArray[12] = "overlaps returned false when the target TimeRange starts equals reference TimeRange";
-
-
-      testFramework.assert(!referenceTimeRange.overlaps(priorTimeRange)          , testMessageArray[0] , __LINE__);
-      testFramework.assert( referenceTimeRange.overlaps(earlyOverlapTimeRange)   , testMessageArray[1] , __LINE__);
-      testFramework.assert( referenceTimeRange.overlaps(interiorTimeRange)       , testMessageArray[2] , __LINE__);
-      testFramework.assert( referenceTimeRange.overlaps(lateOverlapTimeRange)    , testMessageArray[3] , __LINE__);
-      testFramework.assert( referenceTimeRange.overlaps(completeOverlapTimeRange), testMessageArray[4] , __LINE__);
-      testFramework.assert(!referenceTimeRange.overlaps(afterTimeRange)          , testMessageArray[5] , __LINE__);
-      testFramework.assert( referenceTimeRange.overlaps(priorEdgeCase)           , testMessageArray[6] , __LINE__);
-      testFramework.assert(!referenceTimeRange.overlaps(priorEdgeCaseNoOverlap)  , testMessageArray[7] , __LINE__);
-      testFramework.assert( referenceTimeRange.overlaps(interiorEarlyEdge)       , testMessageArray[8] , __LINE__);
-      testFramework.assert( referenceTimeRange.overlaps(interiorLateEdge)        , testMessageArray[9] , __LINE__);
-      testFramework.assert( referenceTimeRange.overlaps(afterEdgeCase)           , testMessageArray[10], __LINE__);
-      testFramework.assert(!referenceTimeRange.overlaps(afterEdgeCaseNoOverlap)  , testMessageArray[11], __LINE__);
-      testFramework.assert( referenceTimeRange.overlaps(referenceTimeRange)      , testMessageArray[12], __LINE__);
-=======
 //	If the target range and reference range intersect at all the method is to return true.
 //==========================================================================================================================
 		int overlapsTest ( void )
@@ -452,408 +292,405 @@
 			testFramework.assert( referenceTimeRange.overlaps(afterEdgeCase)           , testMessageArray[10], __LINE__);
 			testFramework.assert(!referenceTimeRange.overlaps(afterEdgeCaseNoOverlap)  , testMessageArray[11], __LINE__);
 			testFramework.assert( referenceTimeRange.overlaps(referenceTimeRange)      , testMessageArray[12], __LINE__);
->>>>>>> f1346371
 
 		
 
-      return testFramework.countFails();
-   }
-
-//=============================================================================
+			return testFramework.countFails();
+		}
+
+//==========================================================================================================================
 //	Test for the isSubsetOf method
 //	Usage: referenceRange.isSubsetOf(targetRange)
-//	If the reference range is entirely within the target range,
-//	the method is to return to true.
-//=============================================================================
-   int isSubsetOfTest ( void )
-   {
-      TestUtil testFramework( "TimeRange", "isSubsetOf", __FILE__, __LINE__ );
-
-         // Two time points before the reference TimeRange start endpoint
-      CommonTime earlierThanRangeStart = gpstk::CivilTime(2010,12,20, 0, 0, 0.0 ).convertToCommonTime();	
-      CommonTime earlierThanRangeEnd   = gpstk::CivilTime(2010,12,29, 0, 0, 0.0 ).convertToCommonTime();
-         // Reference TimeRange start endpoint
-      CommonTime startEndpoint         = gpstk::CivilTime(2011, 1, 1, 0, 0, 0.0 ).convertToCommonTime();
-         // Two time points inside the reference TimeRange
-      CommonTime timeInRangeStart      = gpstk::CivilTime(2011, 1,10, 0, 0, 0.0 ).convertToCommonTime();
-      CommonTime timeInRangeEnd        = gpstk::CivilTime(2011, 1,20, 0, 0, 0.0 ).convertToCommonTime();
-         // Reference TimeRange end endpoint
-      CommonTime endEndpoint           = gpstk::CivilTime(2011, 1,31,23,59,59.59).convertToCommonTime();
-         // Two time points after the reference TimeRange end endpoint
-      CommonTime laterThanRangeStart   = gpstk::CivilTime(2011, 2,20, 0, 0, 0.0 ).convertToCommonTime();
-      CommonTime laterThanRangeEnd     = gpstk::CivilTime(2011, 2,27, 0, 0, 0.0 ).convertToCommonTime();
-
-         // Include endpoints for all checks
-      bool beginningIncluded = true;
-      bool endIncluded = true;
-
-         // Create various TimeRanges
-      TimeRange referenceTimeRange       (startEndpoint,         endEndpoint,         beginningIncluded, endIncluded);
-      TimeRange priorTimeRange           (earlierThanRangeStart, earlierThanRangeEnd, beginningIncluded, endIncluded);
-      TimeRange earlyOverlapTimeRange    (earlierThanRangeStart, timeInRangeEnd,      beginningIncluded, endIncluded);
-      TimeRange interiorTimeRange        (timeInRangeStart,      timeInRangeEnd,      beginningIncluded, endIncluded);
-      TimeRange lateOverlapTimeRange     (timeInRangeStart,      laterThanRangeEnd,   beginningIncluded, endIncluded);
-      TimeRange completeOverlapTimeRange (earlierThanRangeStart, laterThanRangeEnd,   beginningIncluded, endIncluded);
-      TimeRange afterTimeRange           (laterThanRangeStart,   laterThanRangeEnd,   beginningIncluded, endIncluded);
-      TimeRange priorEdgeCase            (earlierThanRangeStart, startEndpoint,       beginningIncluded, endIncluded);
-      TimeRange priorEdgeCaseNoOverlap   (earlierThanRangeStart, startEndpoint,       beginningIncluded, false      );
-      TimeRange interiorEarlyEdge        (startEndpoint,         timeInRangeEnd,      beginningIncluded, endIncluded);
-      TimeRange interiorLateEdge         (timeInRangeStart,      endEndpoint,         beginningIncluded, endIncluded);
-      TimeRange afterEdgeCase            (endEndpoint,           laterThanRangeEnd,   beginningIncluded, endIncluded);
-      TimeRange afterEdgeCaseNoOverlap   (endEndpoint,           laterThanRangeEnd,   beginningIncluded, false      );
-
-      std::string testMessageArray[13];
-      testMessageArray[0]  = "isSubsetOf returned true when the target TimeRange is completely before the reference TimeRange";
-      testMessageArray[1]  = "isSubsetOf returned true when the target TimeRange overlaps the earlier portion of the reference TimeRange";
-      testMessageArray[2]  = "isSubsetOf returned true when the target TimeRange is interior to the reference TimeRange";
-      testMessageArray[3]  = "isSubsetOf returned true when the target TimeRange overlaps a later portion of the reference TimeRange";
-      testMessageArray[4]  = "isSubsetOf returned false when the reference TimeRange is interior to the target TimeRange";
-      testMessageArray[5]  = "isSubsetOf returned true when the target TimeRange is after the reference TimeRange";
-      testMessageArray[6]  = "isSubsetOf returned true when the target TimeRange ends at and includes the beginning of the reference TimeRange";
-      testMessageArray[7]  = "isSubsetOf returned true when the target TimeRange ends at but does not include the beginning of the reference TimeRange";
-      testMessageArray[8]  = "isSubsetOf returned true when the target TimeRange is interior to the reference TimeRange and shares a start value";
-      testMessageArray[9]  = "isSubsetOf returned true when the target TimeRange is interior to the reference TimeRange and shares an end value";
-      testMessageArray[10] = "isSubsetOf returned true when the target TimeRange starts at and includes the end of reference TimeRange";
-      testMessageArray[11] = "isSubsetOf returned true when the target TimeRange starts at but does not include the end of reference TimeRange";
-      testMessageArray[12] = "isSubsetOf returned false when the target TimeRange starts equals reference TimeRange";
-
-
-      testFramework.assert(!referenceTimeRange.isSubsetOf(priorTimeRange)          , testMessageArray[0] , __LINE__);
-      testFramework.assert(!referenceTimeRange.isSubsetOf(earlyOverlapTimeRange)   , testMessageArray[1] , __LINE__);
-      testFramework.assert(!referenceTimeRange.isSubsetOf(interiorTimeRange)       , testMessageArray[2] , __LINE__);
-      testFramework.assert(!referenceTimeRange.isSubsetOf(lateOverlapTimeRange)    , testMessageArray[3] , __LINE__);
-      testFramework.assert( referenceTimeRange.isSubsetOf(completeOverlapTimeRange), testMessageArray[4] , __LINE__);
-      testFramework.assert(!referenceTimeRange.isSubsetOf(afterTimeRange)          , testMessageArray[5] , __LINE__);
-      testFramework.assert(!referenceTimeRange.isSubsetOf(priorEdgeCase)           , testMessageArray[6] , __LINE__);
-      testFramework.assert(!referenceTimeRange.isSubsetOf(priorEdgeCaseNoOverlap)  , testMessageArray[7] , __LINE__);
-      testFramework.assert(!referenceTimeRange.isSubsetOf(interiorEarlyEdge)       , testMessageArray[8] , __LINE__);
-      testFramework.assert(!referenceTimeRange.isSubsetOf(interiorLateEdge)        , testMessageArray[9] , __LINE__);
-      testFramework.assert(!referenceTimeRange.isSubsetOf(afterEdgeCase)           , testMessageArray[10], __LINE__);
-      testFramework.assert(!referenceTimeRange.isSubsetOf(afterEdgeCaseNoOverlap)  , testMessageArray[11], __LINE__);
-      testFramework.assert( referenceTimeRange.isSubsetOf(referenceTimeRange)      , testMessageArray[12], __LINE__);
-
-      return testFramework.countFails();
-   }
-
-
-//=============================================================================
+//	If the reference range is entirely within the target range, the method is to return to true.
+//==========================================================================================================================
+		int isSubsetOfTest ( void )
+		{
+			TestUtil testFramework( "TimeRange", "isSubsetOf", __FILE__, __LINE__ );
+
+			//Two time points before the reference TimeRange start endpoint
+			CommonTime earlierThanRangeStart = gpstk::CivilTime(2010,12,20, 0, 0, 0.0 ).convertToCommonTime();	
+			CommonTime earlierThanRangeEnd   = gpstk::CivilTime(2010,12,29, 0, 0, 0.0 ).convertToCommonTime();
+			//Reference TimeRange start endpoint
+			CommonTime startEndpoint         = gpstk::CivilTime(2011, 1, 1, 0, 0, 0.0 ).convertToCommonTime();
+			//Two time points inside the reference TimeRange
+			CommonTime timeInRangeStart      = gpstk::CivilTime(2011, 1,10, 0, 0, 0.0 ).convertToCommonTime();
+			CommonTime timeInRangeEnd        = gpstk::CivilTime(2011, 1,20, 0, 0, 0.0 ).convertToCommonTime();
+			//Reference TimeRange end endpoint
+			CommonTime endEndpoint           = gpstk::CivilTime(2011, 1,31,23,59,59.59).convertToCommonTime();
+			//Two time points after the reference TimeRange end endpoint
+			CommonTime laterThanRangeStart   = gpstk::CivilTime(2011, 2,20, 0, 0, 0.0 ).convertToCommonTime();
+			CommonTime laterThanRangeEnd     = gpstk::CivilTime(2011, 2,27, 0, 0, 0.0 ).convertToCommonTime();
+
+			//Include endpoints for all checks
+			bool beginningIncluded = true;
+			bool endIncluded = true;
+
+			//Create various TimeRanges
+			TimeRange referenceTimeRange       (startEndpoint,         endEndpoint,         beginningIncluded, endIncluded);
+			TimeRange priorTimeRange           (earlierThanRangeStart, earlierThanRangeEnd, beginningIncluded, endIncluded);
+			TimeRange earlyOverlapTimeRange    (earlierThanRangeStart, timeInRangeEnd,      beginningIncluded, endIncluded);
+			TimeRange interiorTimeRange        (timeInRangeStart,      timeInRangeEnd,      beginningIncluded, endIncluded);
+			TimeRange lateOverlapTimeRange     (timeInRangeStart,      laterThanRangeEnd,   beginningIncluded, endIncluded);
+			TimeRange completeOverlapTimeRange (earlierThanRangeStart, laterThanRangeEnd,   beginningIncluded, endIncluded);
+			TimeRange afterTimeRange           (laterThanRangeStart,   laterThanRangeEnd,   beginningIncluded, endIncluded);
+			TimeRange priorEdgeCase            (earlierThanRangeStart, startEndpoint,       beginningIncluded, endIncluded);
+			TimeRange priorEdgeCaseNoOverlap   (earlierThanRangeStart, startEndpoint,       beginningIncluded, false      );
+			TimeRange interiorEarlyEdge        (startEndpoint,         timeInRangeEnd,      beginningIncluded, endIncluded);
+			TimeRange interiorLateEdge         (timeInRangeStart,      endEndpoint,         beginningIncluded, endIncluded);
+			TimeRange afterEdgeCase            (endEndpoint,           laterThanRangeEnd,   beginningIncluded, endIncluded);
+			TimeRange afterEdgeCaseNoOverlap   (endEndpoint,           laterThanRangeEnd,   beginningIncluded, false      );
+
+			std::string testMessageArray[13];
+			testMessageArray[0]  = "isSubsetOf returned true when the target TimeRange is completely before the reference TimeRange";
+			testMessageArray[1]  = "isSubsetOf returned true when the target TimeRange overlaps the earlier portion of the reference TimeRange";
+			testMessageArray[2]  = "isSubsetOf returned true when the target TimeRange is interior to the reference TimeRange";
+			testMessageArray[3]  = "isSubsetOf returned true when the target TimeRange overlaps a later portion of the reference TimeRange";
+			testMessageArray[4]  = "isSubsetOf returned false when the reference TimeRange is interior to the target TimeRange";
+			testMessageArray[5]  = "isSubsetOf returned true when the target TimeRange is after the reference TimeRange";
+			testMessageArray[6]  = "isSubsetOf returned true when the target TimeRange ends at and includes the beginning of the reference TimeRange";
+			testMessageArray[7]  = "isSubsetOf returned true when the target TimeRange ends at but does not include the beginning of the reference TimeRange";
+			testMessageArray[8]  = "isSubsetOf returned true when the target TimeRange is interior to the reference TimeRange and shares a start value";
+			testMessageArray[9]  = "isSubsetOf returned true when the target TimeRange is interior to the reference TimeRange and shares an end value";
+			testMessageArray[10] = "isSubsetOf returned true when the target TimeRange starts at and includes the end of reference TimeRange";
+			testMessageArray[11] = "isSubsetOf returned true when the target TimeRange starts at but does not include the end of reference TimeRange";
+			testMessageArray[12] = "isSubsetOf returned false when the target TimeRange starts equals reference TimeRange";
+
+
+			testFramework.assert(!referenceTimeRange.isSubsetOf(priorTimeRange)          , testMessageArray[0] , __LINE__);
+			testFramework.assert(!referenceTimeRange.isSubsetOf(earlyOverlapTimeRange)   , testMessageArray[1] , __LINE__);
+			testFramework.assert(!referenceTimeRange.isSubsetOf(interiorTimeRange)       , testMessageArray[2] , __LINE__);
+			testFramework.assert(!referenceTimeRange.isSubsetOf(lateOverlapTimeRange)    , testMessageArray[3] , __LINE__);
+			testFramework.assert( referenceTimeRange.isSubsetOf(completeOverlapTimeRange), testMessageArray[4] , __LINE__);
+			testFramework.assert(!referenceTimeRange.isSubsetOf(afterTimeRange)          , testMessageArray[5] , __LINE__);
+			testFramework.assert(!referenceTimeRange.isSubsetOf(priorEdgeCase)           , testMessageArray[6] , __LINE__);
+			testFramework.assert(!referenceTimeRange.isSubsetOf(priorEdgeCaseNoOverlap)  , testMessageArray[7] , __LINE__);
+			testFramework.assert(!referenceTimeRange.isSubsetOf(interiorEarlyEdge)       , testMessageArray[8] , __LINE__);
+			testFramework.assert(!referenceTimeRange.isSubsetOf(interiorLateEdge)        , testMessageArray[9] , __LINE__);
+			testFramework.assert(!referenceTimeRange.isSubsetOf(afterEdgeCase)           , testMessageArray[10], __LINE__);
+			testFramework.assert(!referenceTimeRange.isSubsetOf(afterEdgeCaseNoOverlap)  , testMessageArray[11], __LINE__);
+			testFramework.assert( referenceTimeRange.isSubsetOf(referenceTimeRange)      , testMessageArray[12], __LINE__);
+
+			return testFramework.countFails();
+		}
+
+
+//==========================================================================================================================
 //	Test for the isAfter method
 //	Usage: referenceRange.isAfter(targetRange)
-//	If the reference range is entirely after the target range, the
-//	method is to return to true.
-//=============================================================================
-   int isAfterTest ( void )
-   {
-      TestUtil testFramework( "TimeRange", "isAfter", __FILE__, __LINE__ );
-
-         // Two time points before the reference TimeRange start endpoint
-      CommonTime earlierThanRangeStart = gpstk::CivilTime(2010,12,20, 0, 0, 0.0 ).convertToCommonTime();	
-      CommonTime earlierThanRangeEnd   = gpstk::CivilTime(2010,12,29, 0, 0, 0.0 ).convertToCommonTime();
-         // Reference TimeRange start endpoint
-      CommonTime startEndpoint         = gpstk::CivilTime(2011, 1, 1, 0, 0, 0.0 ).convertToCommonTime();
-         // Two time points inside the reference TimeRange
-      CommonTime timeInRangeStart      = gpstk::CivilTime(2011, 1,10, 0, 0, 0.0 ).convertToCommonTime();
-      CommonTime timeInRangeEnd        = gpstk::CivilTime(2011, 1,20, 0, 0, 0.0 ).convertToCommonTime();
-         // Reference TimeRange end endpoint
-      CommonTime endEndpoint           = gpstk::CivilTime(2011, 1,31,23,59,59.59).convertToCommonTime();
-         // Two time points after the reference TimeRange end endpoint
-      CommonTime laterThanRangeStart   = gpstk::CivilTime(2011, 2,20, 0, 0, 0.0 ).convertToCommonTime();
-      CommonTime laterThanRangeEnd     = gpstk::CivilTime(2011, 2,27, 0, 0, 0.0 ).convertToCommonTime();
-
-         // Include endpoints for all checks
-      bool beginningIncluded = true;
-      bool endIncluded = true;
-
-         // Create various TimeRanges
-      TimeRange referenceTimeRange       (startEndpoint,         endEndpoint,         beginningIncluded, endIncluded);
-      TimeRange priorTimeRange           (earlierThanRangeStart, earlierThanRangeEnd, beginningIncluded, endIncluded);
-      TimeRange earlyOverlapTimeRange    (earlierThanRangeStart, timeInRangeEnd,      beginningIncluded, endIncluded);
-      TimeRange interiorTimeRange        (timeInRangeStart,      timeInRangeEnd,      beginningIncluded, endIncluded);
-      TimeRange lateOverlapTimeRange     (timeInRangeStart,      laterThanRangeEnd,   beginningIncluded, endIncluded);
-      TimeRange completeOverlapTimeRange (earlierThanRangeStart, laterThanRangeEnd,   beginningIncluded, endIncluded);
-      TimeRange afterTimeRange           (laterThanRangeStart,   laterThanRangeEnd,   beginningIncluded, endIncluded);
-      TimeRange priorEdgeCase            (earlierThanRangeStart, startEndpoint,       beginningIncluded, endIncluded);
-      TimeRange priorEdgeCaseNoOverlap   (earlierThanRangeStart, startEndpoint,       beginningIncluded, false      );
-      TimeRange interiorEarlyEdge        (startEndpoint,         timeInRangeEnd,      beginningIncluded, endIncluded);
-      TimeRange interiorLateEdge         (timeInRangeStart,      endEndpoint,         beginningIncluded, endIncluded);
-      TimeRange afterEdgeCase            (endEndpoint,           laterThanRangeEnd,   beginningIncluded, endIncluded);
-      TimeRange afterEdgeCaseNoOverlap   (endEndpoint,           laterThanRangeEnd,   beginningIncluded, false      );
-
-
-      std::string testMessageArray[13];
-      testMessageArray[0]  = "isAfter returned false when the target TimeRange is completely before the reference TimeRange";
-      testMessageArray[1]  = "isAfter returned true when the target TimeRange overlaps the earlier portion of the reference TimeRange";
-      testMessageArray[2]  = "isAfter returned true when the target TimeRange is interior to the reference TimeRange";
-      testMessageArray[3]  = "isAfter returned true when the target TimeRange overlaps a later portion of the reference TimeRange";
-      testMessageArray[4]  = "isAfter returned true when the reference TimeRange is interior to the target TimeRange";
-      testMessageArray[5]  = "isAfter returned true when the target TimeRange is after the reference TimeRange";
-      testMessageArray[6]  = "isAfter returned true when the target TimeRange ends at and includes the beginning of the reference TimeRange";
-      testMessageArray[7]  = "isAfter returned false when the target TimeRange ends at but does not include the beginning of the reference TimeRange";
-      testMessageArray[8]  = "isAfter returned true when the target TimeRange is interior to the reference TimeRange and shares a start value";
-      testMessageArray[9]  = "isAfter returned true when the target TimeRange is interior to the reference TimeRange and shares an end value";
-      testMessageArray[10] = "isAfter returned true when the target TimeRange starts at and includes the end of reference TimeRange";
-      testMessageArray[11] = "isAfter returned true when the target TimeRange starts at but does not include the end of reference TimeRange";
-      testMessageArray[12] = "isAfter returned true when the target TimeRange starts equals reference TimeRange";
-
-
-      testFramework.assert( referenceTimeRange.isAfter(priorTimeRange)          , testMessageArray[0] , __LINE__);
-      testFramework.assert(!referenceTimeRange.isAfter(earlyOverlapTimeRange)   , testMessageArray[1] , __LINE__);
-      testFramework.assert(!referenceTimeRange.isAfter(interiorTimeRange)       , testMessageArray[2] , __LINE__);
-      testFramework.assert(!referenceTimeRange.isAfter(lateOverlapTimeRange)    , testMessageArray[3] , __LINE__);
-      testFramework.assert(!referenceTimeRange.isAfter(completeOverlapTimeRange), testMessageArray[4] , __LINE__);
-      testFramework.assert(!referenceTimeRange.isAfter(afterTimeRange)          , testMessageArray[5] , __LINE__);
-      testFramework.assert(!referenceTimeRange.isAfter(priorEdgeCase)           , testMessageArray[6] , __LINE__);
-      testFramework.assert( referenceTimeRange.isAfter(priorEdgeCaseNoOverlap)  , testMessageArray[7] , __LINE__);
-      testFramework.assert(!referenceTimeRange.isAfter(interiorEarlyEdge)       , testMessageArray[8] , __LINE__);
-      testFramework.assert(!referenceTimeRange.isAfter(interiorLateEdge)        , testMessageArray[9] , __LINE__);
-      testFramework.assert(!referenceTimeRange.isAfter(afterEdgeCase)           , testMessageArray[10], __LINE__);
-      testFramework.assert(!referenceTimeRange.isAfter(afterEdgeCaseNoOverlap)  , testMessageArray[11], __LINE__);
-      testFramework.assert(!referenceTimeRange.isAfter(referenceTimeRange)      , testMessageArray[12], __LINE__);
+//	If the reference range is entirely after the target range, the method is to return to true.
+//==========================================================================================================================
+		int isAfterTest ( void )
+		{
+			TestUtil testFramework( "TimeRange", "isAfter", __FILE__, __LINE__ );
+
+			//Two time points before the reference TimeRange start endpoint
+			CommonTime earlierThanRangeStart = gpstk::CivilTime(2010,12,20, 0, 0, 0.0 ).convertToCommonTime();	
+			CommonTime earlierThanRangeEnd   = gpstk::CivilTime(2010,12,29, 0, 0, 0.0 ).convertToCommonTime();
+			//Reference TimeRange start endpoint
+			CommonTime startEndpoint         = gpstk::CivilTime(2011, 1, 1, 0, 0, 0.0 ).convertToCommonTime();
+			//Two time points inside the reference TimeRange
+			CommonTime timeInRangeStart      = gpstk::CivilTime(2011, 1,10, 0, 0, 0.0 ).convertToCommonTime();
+			CommonTime timeInRangeEnd        = gpstk::CivilTime(2011, 1,20, 0, 0, 0.0 ).convertToCommonTime();
+			//Reference TimeRange end endpoint
+			CommonTime endEndpoint           = gpstk::CivilTime(2011, 1,31,23,59,59.59).convertToCommonTime();
+			//Two time points after the reference TimeRange end endpoint
+			CommonTime laterThanRangeStart   = gpstk::CivilTime(2011, 2,20, 0, 0, 0.0 ).convertToCommonTime();
+			CommonTime laterThanRangeEnd     = gpstk::CivilTime(2011, 2,27, 0, 0, 0.0 ).convertToCommonTime();
+
+			//Include endpoints for all checks
+			bool beginningIncluded = true;
+			bool endIncluded = true;
+
+			//Create various TimeRanges
+			TimeRange referenceTimeRange       (startEndpoint,         endEndpoint,         beginningIncluded, endIncluded);
+			TimeRange priorTimeRange           (earlierThanRangeStart, earlierThanRangeEnd, beginningIncluded, endIncluded);
+			TimeRange earlyOverlapTimeRange    (earlierThanRangeStart, timeInRangeEnd,      beginningIncluded, endIncluded);
+			TimeRange interiorTimeRange        (timeInRangeStart,      timeInRangeEnd,      beginningIncluded, endIncluded);
+			TimeRange lateOverlapTimeRange     (timeInRangeStart,      laterThanRangeEnd,   beginningIncluded, endIncluded);
+			TimeRange completeOverlapTimeRange (earlierThanRangeStart, laterThanRangeEnd,   beginningIncluded, endIncluded);
+			TimeRange afterTimeRange           (laterThanRangeStart,   laterThanRangeEnd,   beginningIncluded, endIncluded);
+			TimeRange priorEdgeCase            (earlierThanRangeStart, startEndpoint,       beginningIncluded, endIncluded);
+			TimeRange priorEdgeCaseNoOverlap   (earlierThanRangeStart, startEndpoint,       beginningIncluded, false      );
+			TimeRange interiorEarlyEdge        (startEndpoint,         timeInRangeEnd,      beginningIncluded, endIncluded);
+			TimeRange interiorLateEdge         (timeInRangeStart,      endEndpoint,         beginningIncluded, endIncluded);
+			TimeRange afterEdgeCase            (endEndpoint,           laterThanRangeEnd,   beginningIncluded, endIncluded);
+			TimeRange afterEdgeCaseNoOverlap   (endEndpoint,           laterThanRangeEnd,   beginningIncluded, false      );
+
+
+			std::string testMessageArray[13];
+			testMessageArray[0]  = "isAfter returned false when the target TimeRange is completely before the reference TimeRange";
+			testMessageArray[1]  = "isAfter returned true when the target TimeRange overlaps the earlier portion of the reference TimeRange";
+			testMessageArray[2]  = "isAfter returned true when the target TimeRange is interior to the reference TimeRange";
+			testMessageArray[3]  = "isAfter returned true when the target TimeRange overlaps a later portion of the reference TimeRange";
+			testMessageArray[4]  = "isAfter returned true when the reference TimeRange is interior to the target TimeRange";
+			testMessageArray[5]  = "isAfter returned true when the target TimeRange is after the reference TimeRange";
+			testMessageArray[6]  = "isAfter returned true when the target TimeRange ends at and includes the beginning of the reference TimeRange";
+			testMessageArray[7]  = "isAfter returned false when the target TimeRange ends at but does not include the beginning of the reference TimeRange";
+			testMessageArray[8]  = "isAfter returned true when the target TimeRange is interior to the reference TimeRange and shares a start value";
+			testMessageArray[9]  = "isAfter returned true when the target TimeRange is interior to the reference TimeRange and shares an end value";
+			testMessageArray[10] = "isAfter returned true when the target TimeRange starts at and includes the end of reference TimeRange";
+			testMessageArray[11] = "isAfter returned true when the target TimeRange starts at but does not include the end of reference TimeRange";
+			testMessageArray[12] = "isAfter returned true when the target TimeRange starts equals reference TimeRange";
+
+
+			testFramework.assert( referenceTimeRange.isAfter(priorTimeRange)          , testMessageArray[0] , __LINE__);
+			testFramework.assert(!referenceTimeRange.isAfter(earlyOverlapTimeRange)   , testMessageArray[1] , __LINE__);
+			testFramework.assert(!referenceTimeRange.isAfter(interiorTimeRange)       , testMessageArray[2] , __LINE__);
+			testFramework.assert(!referenceTimeRange.isAfter(lateOverlapTimeRange)    , testMessageArray[3] , __LINE__);
+			testFramework.assert(!referenceTimeRange.isAfter(completeOverlapTimeRange), testMessageArray[4] , __LINE__);
+			testFramework.assert(!referenceTimeRange.isAfter(afterTimeRange)          , testMessageArray[5] , __LINE__);
+			testFramework.assert(!referenceTimeRange.isAfter(priorEdgeCase)           , testMessageArray[6] , __LINE__);
+			testFramework.assert( referenceTimeRange.isAfter(priorEdgeCaseNoOverlap)  , testMessageArray[7] , __LINE__);
+			testFramework.assert(!referenceTimeRange.isAfter(interiorEarlyEdge)       , testMessageArray[8] , __LINE__);
+			testFramework.assert(!referenceTimeRange.isAfter(interiorLateEdge)        , testMessageArray[9] , __LINE__);
+			testFramework.assert(!referenceTimeRange.isAfter(afterEdgeCase)           , testMessageArray[10], __LINE__);
+			testFramework.assert(!referenceTimeRange.isAfter(afterEdgeCaseNoOverlap)  , testMessageArray[11], __LINE__);
+			testFramework.assert(!referenceTimeRange.isAfter(referenceTimeRange)      , testMessageArray[12], __LINE__);
 
 		
-      return testFramework.countFails();
-   }
-
-//=============================================================================
+			return testFramework.countFails();
+		}
+
+//==========================================================================================================================
 //	Test for the == Operator
 //	Usage: leftRange == rightRange
 //	If the left TimeRange is exactly (same start point, end point, 
 //	and endpoint inclusions) return true. Otherwise false
-//=============================================================================
-   int equalsOperatorTest ( void )
-   {
-      TestUtil testFramework( "TimeRange", "OperatorEquivalence", __FILE__, __LINE__ );
-
-
-         // Reference TimeRange endpoints
-      CommonTime startPoint  = gpstk::CivilTime(2011, 1, 1, 0, 0, 0.0 ).convertToCommonTime();
-      CommonTime endPoint    = gpstk::CivilTime(2011, 1,31,23,59,59.59).convertToCommonTime();
-      CommonTime anotherTime = gpstk::CivilTime(2011, 1,10, 0, 0, 0.0 ).convertToCommonTime();
-
-         // Create various TimeRanges
-      TimeRange referenceTimeRange(startPoint,  endPoint,    true,  true );
-      TimeRange differentStart    (anotherTime, endPoint,    true,  true );
-      TimeRange differentEnd      (startPoint,  anotherTime, true,  true );
-      TimeRange noInitialPoint    (startPoint,  endPoint,    false, true );
-      TimeRange noFinalPoint      (startPoint,  endPoint,    true,  false);
-      TimeRange copiedTimeRange   (referenceTimeRange);			
-
-      testFramework.assert( !(referenceTimeRange == differentStart) , "Equivalence operator returned true when the start time is different"                  , __LINE__ );
-      testFramework.assert( !(referenceTimeRange == differentEnd)   , "Equivalence operator returned true when the end time is different"                    , __LINE__ );
-      testFramework.assert( !(referenceTimeRange == noInitialPoint) , "Equivalence operator returned true when the start time inclusion boolean is different", __LINE__ );
-      testFramework.assert( !(referenceTimeRange == noFinalPoint)   , "Equivalence operator returned true when the end time inclusion boolean is different"  , __LINE__ );
-      testFramework.assert(  (referenceTimeRange == copiedTimeRange), "Equivalence operator returned false when the time ranges are copies"                  , __LINE__ );
-
-
-      return testFramework.countFails();
-   }
-
-//=============================================================================
+//==========================================================================================================================
+		int equalsOperatorTest ( void )
+		{
+			TestUtil testFramework( "TimeRange", "OperatorEquivalence", __FILE__, __LINE__ );
+
+
+			//Reference TimeRange endpoints
+			CommonTime startPoint  = gpstk::CivilTime(2011, 1, 1, 0, 0, 0.0 ).convertToCommonTime();
+			CommonTime endPoint    = gpstk::CivilTime(2011, 1,31,23,59,59.59).convertToCommonTime();
+			CommonTime anotherTime = gpstk::CivilTime(2011, 1,10, 0, 0, 0.0 ).convertToCommonTime();
+
+			//Create various TimeRanges
+			TimeRange referenceTimeRange(startPoint,  endPoint,    true,  true );
+			TimeRange differentStart    (anotherTime, endPoint,    true,  true );
+			TimeRange differentEnd      (startPoint,  anotherTime, true,  true );
+			TimeRange noInitialPoint    (startPoint,  endPoint,    false, true );
+			TimeRange noFinalPoint      (startPoint,  endPoint,    true,  false);
+			TimeRange copiedTimeRange   (referenceTimeRange);			
+
+			testFramework.assert( !(referenceTimeRange == differentStart) , "Equivalence operator returned true when the start time is different"                  , __LINE__ );
+			testFramework.assert( !(referenceTimeRange == differentEnd)   , "Equivalence operator returned true when the end time is different"                    , __LINE__ );
+			testFramework.assert( !(referenceTimeRange == noInitialPoint) , "Equivalence operator returned true when the start time inclusion boolean is different", __LINE__ );
+			testFramework.assert( !(referenceTimeRange == noFinalPoint)   , "Equivalence operator returned true when the end time inclusion boolean is different"  , __LINE__ );
+			testFramework.assert(  (referenceTimeRange == copiedTimeRange), "Equivalence operator returned false when the time ranges are copies"                  , __LINE__ );
+
+
+			return testFramework.countFails();
+		}
+
+//==========================================================================================================================
 //	Test for the set method
 //	Method changes the internal values of the TimeRange object
 //	Test that the interior attributes have changed.
-//=============================================================================
-   int setTest ( void )
-   {
-      TestUtil testFramework( "TimeRange", "set", __FILE__, __LINE__ );
-
-
-         // Reference TimeRange endpoints
-      CommonTime startPoint  = gpstk::CivilTime(2011, 1, 1, 0, 0, 0.0 ).convertToCommonTime();
-      CommonTime endPoint    = gpstk::CivilTime(2011, 1,31,23,59,59.59).convertToCommonTime();
-      CommonTime anotherTime = gpstk::CivilTime(2011, 1,10, 0, 0, 0.0 ).convertToCommonTime();
-
-         // Create various TimeRanges
-      TimeRange referenceTimeRange(startPoint,  endPoint,    true,  true );
-      TimeRange changedTimeRange;
-
-         //--------------------------------------------------------------------
-         // Verify set method functions and throws exceptions when it should
-         //--------------------------------------------------------------------
-      try 
-      {
-         changedTimeRange.set(anotherTime, startPoint, true, true); 
-         testFramework.assert(false, "set method allowed for the end time to be earlier than the start time", __LINE__);
-      }
-      catch (Exception& e) {testFramework.assert(true, "set method threw the expected error", __LINE__);}
-      catch (...) {testFramework.assert(false, "set method threw an unexpected error for when the end time is earlier than the start time", __LINE__);}
-
-
-         // Verify set does not throw an exception when inputs are valid
-      try 
-      {
-         changedTimeRange.set(startPoint, endPoint, true, true); 
-         testFramework.assert(true, "set method for valid data functioned properly", __LINE__);
-      }
-      catch (...) {testFramework.assert(false, "set method for valid data functioned threw an error", __LINE__);}
-
-      changedTimeRange.set(startPoint, endPoint, true, true);
-      testFramework.assert( (changedTimeRange == referenceTimeRange), "One of the values was not set properly", __LINE__ );
-
-      return testFramework.countFails();
-   }
-
-
-
-//=============================================================================
+//==========================================================================================================================
+		int setTest ( void )
+		{
+			TestUtil testFramework( "TimeRange", "set", __FILE__, __LINE__ );
+
+
+			//Reference TimeRange endpoints
+			CommonTime startPoint  = gpstk::CivilTime(2011, 1, 1, 0, 0, 0.0 ).convertToCommonTime();
+			CommonTime endPoint    = gpstk::CivilTime(2011, 1,31,23,59,59.59).convertToCommonTime();
+			CommonTime anotherTime = gpstk::CivilTime(2011, 1,10, 0, 0, 0.0 ).convertToCommonTime();
+
+			//Create various TimeRanges
+			TimeRange referenceTimeRange(startPoint,  endPoint,    true,  true );
+			TimeRange changedTimeRange;
+
+			//-----------------------------------------------------------------------------------------
+			//Verify set method functions and throws exceptions when it should
+			//-----------------------------------------------------------------------------------------
+			try 
+			{
+				changedTimeRange.set(anotherTime, startPoint, true, true); 
+				testFramework.assert(false, "set method allowed for the end time to be earlier than the start time", __LINE__);
+			}
+			catch (Exception& e) {testFramework.assert(true, "set method threw the expected error", __LINE__);}
+			catch (...) {testFramework.assert(false, "set method threw an unexpected error for when the end time is earlier than the start time", __LINE__);}
+
+
+			//Verify set does not throw an exception when inputs are valid
+			try 
+			{
+				changedTimeRange.set(startPoint, endPoint, true, true); 
+				testFramework.assert(true, "set method for valid data functioned properly", __LINE__);
+			}
+			catch (...) {testFramework.assert(false, "set method for valid data functioned threw an error", __LINE__);}
+
+			changedTimeRange.set(startPoint, endPoint, true, true);
+			testFramework.assert( (changedTimeRange == referenceTimeRange), "One of the values was not set properly", __LINE__ );
+
+			return testFramework.countFails();
+		}
+
+
+
+//==========================================================================================================================
 //	Test for the printf method
-//=============================================================================
-   int printfTest ( void )
-   {
-      TestUtil testFramework( "TimeRange", "printf", __FILE__, __LINE__ );
-
-
-      std::stringstream printfOutputStream;
-
-         // Reference TimeRange endpoints
-      CommonTime startPoint  = gpstk::CivilTime(2011, 1, 1, 0, 0, 0.0 ).convertToCommonTime();
-      CommonTime endPoint    = gpstk::CivilTime(2011, 1,31,23,59,59.59).convertToCommonTime();
-
-         // Create various TimeRanges
-      TimeRange timeRangeArray[7];
-      timeRangeArray[0].set(startPoint, endPoint, true,  true  );
-      timeRangeArray[1].set(startPoint, endPoint, true,  false );
-      timeRangeArray[2].set(startPoint, endPoint, false, true  );
-      timeRangeArray[3].set(startPoint, endPoint, false, false );
-      timeRangeArray[4].set(startPoint, endPoint, true,  true  );
-      timeRangeArray[5].set(startPoint, endPoint, true,  true  );
-      timeRangeArray[6].set(startPoint, endPoint, true,  true  );
-
-      std::string testFmts[]=
-         {
-            "%Y %m %d %H %M %S",
-            "%Y %m %d %H %M %S",
-            "%Y %m %d %H %M %S",
-            "%Y %m %d %H %M %S",
-            "%02m/%02d/%02y %02H:%02M:%02S",
-            "%02b %02d, %04Y %02H:%02M:%02S",
-            "%Y %j %s"
-         };
-
-
-      std::string correctResults[]=
-         {
-            "[2011 1 1 0 0 0, 2011 1 31 23 59 59]",
-            "[2011 1 1 0 0 0, 2011 1 31 23 59 59)",
-            "(2011 1 1 0 0 0, 2011 1 31 23 59 59]",
-            "(2011 1 1 0 0 0, 2011 1 31 23 59 59)",
-            "[01/01/11 00:00:00, 01/31/11 23:59:59]",
-            "[Jan 01, 2011 00:00:00, Jan 31, 2011 23:59:59]",
-            "[2011 1 0.000000, 2011 31 86399.590000]"
-         };
-
-      std::string testMessage = "Printed string did not match expected output";
-
-      for (int i = 0; i < 7; i++)
-      {
-         printfOutputStream <<  timeRangeArray[i].printf(testFmts[i]);
-         testFramework.assert( (printfOutputStream.str() == correctResults[i]), testMessage, __LINE__ );
-         printfOutputStream.str(std::string());
-      }
-
-      return testFramework.countFails();
-   }
-
-//=============================================================================
+//==========================================================================================================================
+		int printfTest ( void )
+		{
+			TestUtil testFramework( "TimeRange", "printf", __FILE__, __LINE__ );
+
+
+			std::stringstream printfOutputStream;
+
+			//Reference TimeRange endpoints
+			CommonTime startPoint  = gpstk::CivilTime(2011, 1, 1, 0, 0, 0.0 ).convertToCommonTime();
+			CommonTime endPoint    = gpstk::CivilTime(2011, 1,31,23,59,59.59).convertToCommonTime();
+
+			//Create various TimeRanges
+			TimeRange timeRangeArray[7];
+			timeRangeArray[0].set(startPoint, endPoint, true,  true  );
+			timeRangeArray[1].set(startPoint, endPoint, true,  false );
+			timeRangeArray[2].set(startPoint, endPoint, false, true  );
+			timeRangeArray[3].set(startPoint, endPoint, false, false );
+			timeRangeArray[4].set(startPoint, endPoint, true,  true  );
+			timeRangeArray[5].set(startPoint, endPoint, true,  true  );
+			timeRangeArray[6].set(startPoint, endPoint, true,  true  );
+
+			std::string testFmts[]=
+			{
+				"%Y %m %d %H %M %S",
+				"%Y %m %d %H %M %S",
+				"%Y %m %d %H %M %S",
+				"%Y %m %d %H %M %S",
+				"%02m/%02d/%02y %02H:%02M:%02S",
+				"%02b %02d, %04Y %02H:%02M:%02S",
+				"%Y %j %s"
+			};
+
+
+			std::string correctResults[]=
+			{
+				"[2011 1 1 0 0 0, 2011 1 31 23 59 59]",
+				"[2011 1 1 0 0 0, 2011 1 31 23 59 59)",
+				"(2011 1 1 0 0 0, 2011 1 31 23 59 59]",
+				"(2011 1 1 0 0 0, 2011 1 31 23 59 59)",
+				"[01/01/11 00:00:00, 01/31/11 23:59:59]",
+				"[Jan 01, 2011 00:00:00, Jan 31, 2011 23:59:59]",
+				"[2011 1 0.000000, 2011 31 86399.590000]"
+			};
+
+			std::string testMessage = "Printed string did not match expected output";
+
+			for (int i = 0; i < 7; i++)
+			{
+				printfOutputStream <<  timeRangeArray[i].printf(testFmts[i]);
+				testFramework.assert( (printfOutputStream.str() == correctResults[i]), testMessage, __LINE__ );
+				printfOutputStream.str(std::string());
+			}
+
+			return testFramework.countFails();
+		}
+
+//==========================================================================================================================
 //	Test for the dump method
-//=============================================================================
-   int dumpTest ( void )
-   {
-      TestUtil testFramework( "TimeRange", "dump", __FILE__, __LINE__ );
-
-
-      std::stringstream dumpOutputStream;
-
-         // Reference TimeRange endpoints
-      CommonTime startPoint  = gpstk::CivilTime(2011, 1, 1, 0, 0, 0.0 ).convertToCommonTime();
-      CommonTime endPoint    = gpstk::CivilTime(2011, 1,31,23,59,59.59).convertToCommonTime();
-
-         // Create various TimeRanges
-      TimeRange timeRangeArray[7];
-      timeRangeArray[0].set(startPoint, endPoint, true,  true  );
-      timeRangeArray[1].set(startPoint, endPoint, true,  false );
-      timeRangeArray[2].set(startPoint, endPoint, false, true  );
-      timeRangeArray[3].set(startPoint, endPoint, false, false );
-      timeRangeArray[4].set(startPoint, endPoint, true,  true  );
-      timeRangeArray[5].set(startPoint, endPoint, true,  true  );
-      timeRangeArray[6].set(startPoint, endPoint, true,  true  );
-
-      std::string testFmts[]=
-         {
-            "%Y %m %d %H %M %S",
-            "%Y %m %d %H %M %S",
-            "%Y %m %d %H %M %S",
-            "%Y %m %d %H %M %S",
-            "%02m/%02d/%02y %02H:%02M:%02S",
-            "%02b %02d, %04Y %02H:%02M:%02S",
-            "%Y %j %s"
-         };
-
-
-      std::string correctResults[]=
-         {
-            "[Start:2011 1 1 0 0 0, End: 2011 1 31 23 59 59]",
-            "[Start:2011 1 1 0 0 0, End: 2011 1 31 23 59 59)",
-            "(Start:2011 1 1 0 0 0, End: 2011 1 31 23 59 59]",
-            "(Start:2011 1 1 0 0 0, End: 2011 1 31 23 59 59)",
-            "[Start:01/01/11 00:00:00, End: 01/31/11 23:59:59]",
-            "[Start:Jan 01, 2011 00:00:00, End: Jan 31, 2011 23:59:59]",
-            "[Start:2011 1 0.000000, End: 2011 31 86399.590000]"
-         };
-
-      std::string testMessage = "Printed string did not match expected output";
-
-      for (int i = 0; i < 7; i++)
-      {
-         dumpOutputStream <<  timeRangeArray[i].dump(testFmts[i]);
-         testFramework.assert( (dumpOutputStream.str() == correctResults[i]), testMessage, __LINE__ );
-         dumpOutputStream.str(std::string());
-      }
-
-      return testFramework.countFails();
-
-   }
-private:
-   double eps;
+//==========================================================================================================================
+		int dumpTest ( void )
+		{
+			TestUtil testFramework( "TimeRange", "dump", __FILE__, __LINE__ );
+
+
+			std::stringstream dumpOutputStream;
+
+			//Reference TimeRange endpoints
+			CommonTime startPoint  = gpstk::CivilTime(2011, 1, 1, 0, 0, 0.0 ).convertToCommonTime();
+			CommonTime endPoint    = gpstk::CivilTime(2011, 1,31,23,59,59.59).convertToCommonTime();
+
+			//Create various TimeRanges
+			TimeRange timeRangeArray[7];
+			timeRangeArray[0].set(startPoint, endPoint, true,  true  );
+			timeRangeArray[1].set(startPoint, endPoint, true,  false );
+			timeRangeArray[2].set(startPoint, endPoint, false, true  );
+			timeRangeArray[3].set(startPoint, endPoint, false, false );
+			timeRangeArray[4].set(startPoint, endPoint, true,  true  );
+			timeRangeArray[5].set(startPoint, endPoint, true,  true  );
+			timeRangeArray[6].set(startPoint, endPoint, true,  true  );
+
+			std::string testFmts[]=
+			{
+				"%Y %m %d %H %M %S",
+				"%Y %m %d %H %M %S",
+				"%Y %m %d %H %M %S",
+				"%Y %m %d %H %M %S",
+				"%02m/%02d/%02y %02H:%02M:%02S",
+				"%02b %02d, %04Y %02H:%02M:%02S",
+				"%Y %j %s"
+			};
+
+
+			std::string correctResults[]=
+			{
+				"[Start:2011 1 1 0 0 0, End: 2011 1 31 23 59 59]",
+				"[Start:2011 1 1 0 0 0, End: 2011 1 31 23 59 59)",
+				"(Start:2011 1 1 0 0 0, End: 2011 1 31 23 59 59]",
+				"(Start:2011 1 1 0 0 0, End: 2011 1 31 23 59 59)",
+				"[Start:01/01/11 00:00:00, End: 01/31/11 23:59:59]",
+				"[Start:Jan 01, 2011 00:00:00, End: Jan 31, 2011 23:59:59]",
+				"[Start:2011 1 0.000000, End: 2011 31 86399.590000]"
+			};
+
+			std::string testMessage = "Printed string did not match expected output";
+
+			for (int i = 0; i < 7; i++)
+			{
+				dumpOutputStream <<  timeRangeArray[i].dump(testFmts[i]);
+				testFramework.assert( (dumpOutputStream.str() == correctResults[i]), testMessage, __LINE__ );
+				dumpOutputStream.str(std::string());
+			}
+
+			return testFramework.countFails();
+
+		}
+	private:
+		double eps;
 };
 
 
-int main() // Main function to initialize and run all tests above
+int main() //Main function to initialize and run all tests above
 {
-   int check, errorCounter = 0;
-   TimeRange_T testClass;
-
-   check = testClass.constructorTest();
-   errorCounter += check;
-
-   check = testClass.inRangeTest();
-   errorCounter += check;
-
-   check = testClass.isPriorToTest();
-   errorCounter += check;
-
-   check = testClass.overlapsTest();
-   errorCounter += check;
-
-   check = testClass.isSubsetOfTest();
-   errorCounter += check;
-
-   check = testClass.isAfterTest();
-   errorCounter += check;
-
-   check = testClass.equalsOperatorTest();
-   errorCounter += check;
-
-   check = testClass.setTest();
-   errorCounter += check;
-
-   check = testClass.printfTest();
-   errorCounter += check;
-
-   check = testClass.dumpTest();
-   errorCounter += check;
-
-   std::cout << "Total Failures for " << __FILE__ << ": " << errorCounter << std::endl;
-
-   return errorCounter; // Return the total number of errors
+	int check, errorCounter = 0;
+	TimeRange_T testClass;
+
+	check = testClass.constructorTest();
+	errorCounter += check;
+
+	check = testClass.inRangeTest();
+	errorCounter += check;
+
+	check = testClass.isPriorToTest();
+	errorCounter += check;
+
+	check = testClass.overlapsTest();
+	errorCounter += check;
+
+	check = testClass.isSubsetOfTest();
+	errorCounter += check;
+
+	check = testClass.isAfterTest();
+	errorCounter += check;
+
+	check = testClass.equalsOperatorTest();
+	errorCounter += check;
+
+	check = testClass.setTest();
+	errorCounter += check;
+
+	check = testClass.printfTest();
+	errorCounter += check;
+
+	check = testClass.dumpTest();
+	errorCounter += check;
+
+	std::cout << "Total Failures for " << __FILE__ << ": " << errorCounter << std::endl;
+
+	return errorCounter; //Return the total number of errors
 }
