//==============================================================================
//
//  This file is part of GNSSTk, the ARL:UT GNSS Toolkit.
//
//  The GNSSTk is free software; you can redistribute it and/or modify
//  it under the terms of the GNU Lesser General Public License as published
//  by the Free Software Foundation; either version 3.0 of the License, or
//  any later version.
//
//  The GNSSTk is distributed in the hope that it will be useful,
//  but WITHOUT ANY WARRANTY; without even the implied warranty of
//  MERCHANTABILITY or FITNESS FOR A PARTICULAR PURPOSE.  See the
//  GNU Lesser General Public License for more details.
//
//  You should have received a copy of the GNU Lesser General Public
//  License along with GNSSTk; if not, write to the Free Software Foundation,
//  Inc., 51 Franklin Street, Fifth Floor, Boston, MA 02110, USA
//
//  This software was developed by Applied Research Laboratories at the
//  University of Texas at Austin.
//  Copyright 2004-2021, The Board of Regents of The University of Texas System
//
//==============================================================================

//==============================================================================
//
//  This software was developed by Applied Research Laboratories at the
//  University of Texas at Austin, under contract to an agency or agencies
//  within the U.S. Department of Defense. The U.S. Government retains all
//  rights to use, duplicate, distribute, disclose, or release this software.
//
//  Pursuant to DoD Directive 523024
//
//  DISTRIBUTION STATEMENT A: This software has been approved for public
//                            release, distribution is unlimited.
//
//==============================================================================

/** \page apps
 * - \subpage timeconvert - Convert times between a variety of formats
 * \page timeconvert
 * \tableofcontents
 *
 * \section timeconvert_name NAME
 * timeconvert - Display time stamps in a variety of formats
 *
 * \section timeconvert_synopsis SYNOPSIS
 * <b>timeconvert</b>  <b>-h</b> <br/>
 * <b>timeconvert</b>  <b>\--systems</b> <br/>
 * <b>timeconvert</b> <b>[-d</b><b>]</b> <b>[-v</b><b>]</b> <b>[-A</b>&nbsp;\argarg{TIME}<b>]</b> <b>[-c</b>&nbsp;\argarg{TIME}<b>]</b> <b>[-R</b>&nbsp;\argarg{TIME}<b>]</b> <b>[-o</b>&nbsp;\argarg{TIME}<b>]</b> <b>[-f</b>&nbsp;\argarg{TIME}<b>]</b> <b>[-w</b>&nbsp;\argarg{TIME}<b>]</b> <b>[\--z29</b>&nbsp;\argarg{TIME}<b>]</b> <b>[-Z</b>&nbsp;\argarg{TIME}<b>]</b> <b>[-j</b>&nbsp;\argarg{TIME}<b>]</b> <b>[-m</b>&nbsp;\argarg{TIME}<b>]</b> <b>[-u</b>&nbsp;\argarg{TIME}<b>]</b> <b>[-y</b>&nbsp;\argarg{TIME}<b>]</b> <b>[\--src-sys</b>&nbsp;\argarg{ARG}<b>]</b> <b>[\--tgt-sys</b>&nbsp;\argarg{ARG}<b>]</b> <b>[\--nav</b>&nbsp;\argarg{ARG}<b>]</b> <b>[\--input-format</b>&nbsp;\argarg{ARG}<b>]</b> <b>[\--input-time</b>&nbsp;\argarg{ARG}<b>]</b> <b>[\--offset</b><b>]</b> <b>[-F</b>&nbsp;\argarg{ARG}<b>]</b> <b>[-a</b>&nbsp;\argarg{NUM}<b>]</b> <b>[-s</b>&nbsp;\argarg{NUM}<b>]</b>
 *
 * \section timeconvert_description DESCRIPTION
 * This application allows the user to convert between time formats
 * associated with GNSS. Time formats include, but are not limited to:
 * civilian time, Julian day of year and year, GPS week and seconds of
 * week, Z counts, and Modified Julian Date (MJD).
 *
 * \dictionary
 * \dicterm{-d, \--debug}
 * \dicdef{Increase debug level}
 * \dicterm{-v, \--verbose}
 * \dicdef{Increase verbosity}
 * \dicterm{-h, \--help}
 * \dicdef{Print help usage}
 * \dicterm{-A, \--ansi=\argarg{TIME}}
 * \dicdef{"ANSI-Second"}
 * \dicterm{-c, \--civil=\argarg{TIME}}
 * \dicdef{"Month(numeric) DayOfMonth Year Hour:Minute:Second"}
 * \dicterm{-R, \--rinex-file=\argarg{TIME}}
 * \dicdef{"Year(2-digit) Month(numeric) DayOfMonth Hour Minute Second"}
 * \dicterm{-o, \--ews=\argarg{TIME}}
 * \dicdef{"GPSEpoch 10bitGPSweek SecondOfWeek"}
 * \dicterm{-f, \--ws=\argarg{TIME}}
 * \dicdef{"FullGPSWeek SecondOfWeek"}
 * \dicterm{-w, \--wz=\argarg{TIME}}
 * \dicdef{"FullGPSWeek Zcount"}
 * \dicterm{\--z29=\argarg{TIME}}
 * \dicdef{"29bitZcount"}
 * \dicterm{-Z, \--z32=\argarg{TIME}}
 * \dicdef{"32bitZcount"}
 * \dicterm{-j, \--julian=\argarg{TIME}}
 * \dicdef{"JulianDate"}
 * \dicterm{-m, \--mjd=\argarg{TIME}}
 * \dicdef{"ModifiedJulianDate"}
 * \dicterm{-u, \--unixtime=\argarg{TIME}}
 * \dicdef{"UnixSeconds UnixMicroseconds"}
 * \dicterm{-y, \--doy=\argarg{TIME}}
 * \dicdef{"Year DayOfYear SecondsOfDay"}
 * \dicterm{\--systems}
 * \dicdef{List available time systems}
 * \dicterm{\--src-sys=\argarg{ARG}}
 * \dicdef{Source time system when converting between systems}
 * \dicterm{\--tgt-sys=\argarg{ARG}}
 * \dicdef{Target time system when converting between systems}
 * \dicterm{\--nav=\argarg{ARG}}
 * \dicdef{Where to get the navigation data. Can be RINEX2, RINEX3.}
 * \dicterm{\--input-format=\argarg{ARG}}
 * \dicdef{Time format to use on input}
 * \dicterm{\--input-time=\argarg{ARG}}
 * \dicdef{Time to be parsed by "input-format" option}
 * \dicterm{\--offset}
 * \dicdef{Only display the offset at the reference time}
 * \dicterm{-F, \--format=\argarg{ARG}}
 * \dicdef{Time format to use on output}
 * \dicterm{-a, \--add-offset=\argarg{NUM}}
 * \dicdef{Add NUM seconds to specified time}
 * \dicterm{-s, \--sub-offset=\argarg{NUM}}
 * \dicdef{Subtract NUM seconds from specified time}
 * \enddictionary
 *
 * \section timeconvert_examples EXAMPLES
 *
 * \subsection timeconvert_example_default Get the current system time in UTC.
 * \code{.sh}
 * > timeconvert
 *
 *         Month/Day/Year H:M:S            08/10/2020 17:00:04
 *         Modified Julian Date            59071.708386331
 *         GPSweek DayOfWeek SecOfWeek     70 1  147604.579029
 *         FullGPSweek Zcount              2118  98403
 *         Year DayOfYear SecondOfDay      2020 223  61204.579029
 *         Unix: Second Microsecond        1597078804 579029
 *         Zcount: 29-bit (32-bit)         36798563 (1110540387)
 * \endcode
 *
 * \subsection timeconvert_example_rinex Convert RINEX file time.
 * \code{.sh}
 * > timeconvert -R "85 05 06 13 50 02"
 *
 *         Month/Day/Year H:M:S            05/06/1985 13:50:02
 *         Modified Julian Date            46191.576412037
 *         GPSweek DayOfWeek SecOfWeek     278 1  136202.000000
 *         FullGPSweek Zcount              278  90801
 *         Year DayOfYear SecondOfDay      1985 126  49802.000000
 *         Unix: Second Microsecond        484235402      0
 *         Zcount: 29-bit (32-bit)         145842865 (145842865)
 * \endcode
 *
 * \subsection timeconvert_example_civil Convert civil time.
 * \code{.sh}
 * > timeconvert -c "5 6 1985 13:50:02"
 *
 *         Month/Day/Year H:M:S            05/06/1985 13:50:02
 *         Modified Julian Date            46191.576412037
 *         GPSweek DayOfWeek SecOfWeek     278 1  136202.000000
 *         FullGPSweek Zcount              278  90801
 *         Year DayOfYear SecondOfDay      1985 126  49802.000000
 *         Unix: Second Microsecond        484235402      0
 *         Zcount: 29-bit (32-bit)         145842865 (145842865)
 * \endcode
 *
 * \subsection timeconvert_example_format Output only year, day of year and seconds of day.
 * \code{.sh}
 * > timeconvert  -F "%04Y %03j %05.0s"
 * 2020 223 61347
 * \endcode
 *
 * \subsection timeconvert_example_input_format Custom input format.
 * \code{.sh}
 * > timeconvert  --input-format="%Y %j %H:%M:%S" --input-time="1985 126 13:50:02"
 *
 *         Month/Day/Year H:M:S            05/06/1985 13:50:02
 *         Modified Julian Date            46191.576412037
 *         GPSweek DayOfWeek SecOfWeek     278 1  136202.000000
 *         FullGPSweek Zcount              278  90801
 *         Year DayOfYear SecondOfDay      1985 126  49802.000000
 *         Unix: Second Microsecond        484235402      0
 *         Zcount: 29-bit (32-bit)         145842865 (145842865)
 * \endcode
 *
 * \subsection timeconvert_example_subtract Display beginning of yesterday.
 * \code{.sh}
 * > timeconvert -s 86400 -F "%4Y %03j 0"
 * 2020 222 0
 * \endcode
 *
 * \subsection timeconvert_example_system Convert between time systems.
 * Show current time in the GPS time system.
 * \code{.sh}
 * > timeconvert --tgt-sys GPS
 *
 *         Month/Day/Year H:M:S            02/10/2021 21:12:34
 *         Modified Julian Date            59255.883732244
 *         GPSweek DayOfWeek SecOfWeek     96 3  335554.465877
 *         FullGPSweek Zcount              2144 223702
 *         Year DayOfYear SecondOfDay      2021 041  76354.465877
 *         Unix: Second Microsecond        1612991554 465877
 *         Zcount: 29-bit (32-bit)         50555350 (1124297174)
 * \endcode
 *
 * Convert GPS time to UTC.
 * \code{.sh}
 * > timeconvert -y "2021 2 0" --tgt-sys UTC
 * 
 *         Month/Day/Year H:M:S            01/01/2021 23:59:42
 *         Modified Julian Date            59215.999791667
 *         GPSweek DayOfWeek SecOfWeek     90 5  518382.000000
 *         FullGPSweek Zcount              2138 345588
 *         Year DayOfYear SecondOfDay      2021 001  86382.000000
 *         Unix: Second Microsecond        1609545582      0
 *         Zcount: 29-bit (32-bit)         47531508 (1121273332)
 * \endcode
 *
 * Show the current UTC-GPS offset in seconds.
 * \code{.sh}
 * > timeconvert --offset --tgt-sys GPS
 * 18
 * \endcode
 *
 * Convert GPS time to UTC using RINEX NAV DELTA-UTC headers.
 * \code{.sh}
 * > timeconvert -f "1854 233472" --nav gnsstk-apps/data/test_input_mpsolve.15n --tgt-sys UTC
 * 
 *         Month/Day/Year H:M:S            07/21/2015 16:51:29
 *         Modified Julian Date            57224.702418981
 *         GPSweek DayOfWeek SecOfWeek     830 2  233489.000000
 *         FullGPSweek Zcount              1854 155659
 *         Year DayOfYear SecondOfDay      2015 202  60689.000000
 *         Unix: Second Microsecond        1437497489      0
 *         Zcount: 29-bit (32-bit)         435314699 (972185611)
 * \endcode
 *
 * List supported time systems:
 * \code{.sh}
 * > timeconvert --systems
 * Available Time Systems:
 *   UNK
 *   Any
 *   GPS
 *   GLO
 *   GAL
 *   QZS
 *   BDT
 *   IRN
 *   UTC
 *   TAI
 *   TT
 *   TDB
 * \endcode
 *
 * \section timeconvert_exit_status EXIT STATUS
 * The following exit values are returned:
 * \dictable
 * \dictentry{0,No errors occurred}
 * \dictentry{1,A C++ exception occurred (typically invalid time format or value)}
 * \enddictable
 * \section timeconvert_see_also SEE ALSO
 * printTime()
 */

#include <gnsstk/BasicFramework.hpp>

#include <gnsstk/TimeString.hpp>
#include <gnsstk/TimeConstants.hpp>

#include <gnsstk/ANSITime.hpp>
#include <gnsstk/CivilTime.hpp>
#include <gnsstk/GPSWeekSecond.hpp>
#include <gnsstk/GPSWeekZcount.hpp>
#include <gnsstk/JulianDate.hpp>
#include <gnsstk/MJD.hpp>
#include <gnsstk/UnixTime.hpp>
#include <gnsstk/YDSTime.hpp>
#include <gnsstk/SystemTime.hpp>

#include <gnsstk/CommandOptionWithCommonTimeArg.hpp>
#include <gnsstk/EnumIterator.hpp>
#include <gnsstk/BasicTimeSystemConverter.hpp>
#include <gnsstk/NavTimeSystemConverter.hpp>
#include <gnsstk/MultiFormatNavDataFactory.hpp>

using namespace std;
using namespace gnsstk;

class CommandOptionHelpTimeSystem : public gnsstk::CommandOptionHelp
{
public:
      /** Constructor.
       * @param[in] shOpt The one character command line option.
       *   Set to 0 if unused.
       * @param[in] loOpt The long command option.  Set to
       *   std::string() if unused.
       * @param[in] desc A string describing what this option does.
       */ 
   CommandOptionHelpTimeSystem(const char shOpt,
                               const std::string& loOpt,
                               const std::string& desc)
         : CommandOptionHelp(gnsstk::CommandOption::noArgument, shOpt, loOpt,
                             desc)
   {
   }

      /** Print the requested help information.
       * @param[in] out The stream to which the help text will be printed.
       * @param[in] pretty Unused in this child class. */
   void printHelp(std::ostream& out, bool pretty = true) override
   {
      out << "Available Time Systems:" << endl;
      for (gnsstk::TimeSystem e : TimeSystemIterator())
      {
         cout << "  " << gnsstk::StringUtils::asString(e) << endl;
      }
   }
};


class TimCvt : public BasicFramework
{
public:
   TimCvt(char* arg0);

protected:
   virtual void process();

private:
   CommandOptionWithCommonTimeArg ANSITimeOption;
   CommandOptionWithCommonTimeArg CivilTimeOption;
   CommandOptionWithCommonTimeArg RinexFileTimeOption;
   CommandOptionWithCommonTimeArg GPSEWSOption;
   CommandOptionWithCommonTimeArg GPSWSOption;
   CommandOptionWithCommonTimeArg GPSWZOption;
   CommandOptionWithCommonTimeArg GPSZ29Option;
   CommandOptionWithCommonTimeArg GPSZ32Option;
   CommandOptionWithCommonTimeArg JDOption;
   CommandOptionWithCommonTimeArg MJDOption;
   CommandOptionWithCommonTimeArg UnixTimeOption;
   CommandOptionWithCommonTimeArg YDSTimeOption;
   CommandOptionHelpTimeSystem timeSystemHelpOption;
   CommandOptionWithAnyArg srcTSOption; ///< Source time system
   CommandOptionWithAnyArg tgtTSOption; ///< Target time system
   CommandOptionWithAnyArg navOption;   ///< Navigation data input files.

   CommandOptionWithAnyArg inputFormatOption;
   CommandOptionWithAnyArg inputTimeOption;
   CommandOptionAllOf inputFormatAndTimeOption;

   CommandOptionNoArg offsOnlyOption;
   CommandOptionWithAnyArg formatOption;
   CommandOptionMutex offsetOrFormatOption;
   CommandOptionDependent offsetTgtTSOption;
   CommandOptionWithNumberArg addOption;
   CommandOptionWithNumberArg subOption;
   CommandOptionMutex mutexOption;

   string stringToParse;
   string timeSpec;
      /// nav data file reader
   gnsstk::NavDataFactoryPtr ndfp;
};


TimCvt::TimCvt(char* arg0)
      : BasicFramework(arg0, "Converts from a given input time specification"
                       " to other time formats.  Include the quotation marks."
                       "  All year values are four digit years.\n\nWhen"
                       " converting between time systems, GPS is the default"
                       " source time system when a time is specified, while UTC"
                       " is the default source time system when a time is not"
                       " specified."),
        ANSITimeOption('A', "ansi", "%K", "\"ANSI-Second\""),
        CivilTimeOption('c', "civil", "%m %d %Y %H:%M:%f",
                        "\"Month(numeric) DayOfMonth Year"
                        " Hour:Minute:Second\""),
        RinexFileTimeOption('R', "rinex-file", "%y %m %d %H %M %S",
<<<<<<< HEAD
                            "\"Year(2-digit) Month(numeric) DayOfMonth Hour"
                            " Minute Second\""),
        GPSEWSOption('o', "ews", "%E %G %g", 
=======
                            "\"Year(2-digit) Month(numeric) DayOfMonth Hour Minute Second\""),
        GPSEWSOption('o', "ews", "%E %G %g",
>>>>>>> cff27148
                     "\"GPSEpoch 10bitGPSweek SecondOfWeek\""),
        GPSWSOption('f', "ws", "%F %g", "\"FullGPSWeek SecondOfWeek\""),
        GPSWZOption('w', "wz", "%F %Z", "\"FullGPSWeek Zcount\""),
        GPSZ29Option(0, "z29", "%E %c", "\"29bitZcount\""),
        GPSZ32Option('Z', "z32", "%C", "\"32bitZcount\""),
        JDOption('j', "julian", "%J", "\"JulianDate\""),
        MJDOption('m', "mjd", "%Q", "\"ModifiedJulianDate\""),
        UnixTimeOption('u',"unixtime", "%U %u",
                       "\"UnixSeconds UnixMicroseconds\""),
        YDSTimeOption('y', "doy", "%Y %j %s",
                      "\"Year DayOfYear SecondsOfDay\""),
        inputFormatOption(0, "input-format", "Time format to use on input"),
        inputTimeOption(0, "input-time",
                        "Time to be parsed by \"input-format\" option"),
        formatOption('F', "format", "Time format to use on output"),
        addOption('a', "add-offset", "Add NUM seconds to specified time"),
        subOption('s', "sub-offset",
                  "Subtract NUM seconds from specified time"),
        timeSystemHelpOption(0, "systems", "List available time systems"),
        srcTSOption(0, "src-sys", "Source time system when converting between"
                    " systems"),
        tgtTSOption(0, "tgt-sys", "Target time system when converting between"
                    " systems"),
        navOption(0, "nav", "if you see this, we failed"),
        offsOnlyOption(0, "offset", "Only display the offset at the reference"
                       " time"),
        offsetTgtTSOption(&tgtTSOption, &offsOnlyOption)
{
      // Initialize these two items in here rather than in the
      // initializer list to guarantee execution order and avoid seg
      // faults.
   ndfp = std::make_shared<gnsstk::MultiFormatNavDataFactory>();
      // process only time offset messages
   ndfp->setTypeFilter({NavMessageType::TimeOffset});
   navOption.setDescription("Where to get the navigation data. Can be " +
                            ndfp->getFactoryFormats() + ".");
   ANSITimeOption.setMaxCount(1);
   CivilTimeOption.setMaxCount(1);
   RinexFileTimeOption.setMaxCount(1);
   GPSEWSOption.setMaxCount(1);
   GPSWSOption.setMaxCount(1);
   GPSWZOption.setMaxCount(1);
   GPSZ29Option.setMaxCount(1);
   GPSZ32Option.setMaxCount(1);
   JDOption.setMaxCount(1);
   MJDOption.setMaxCount(1);
   UnixTimeOption.setMaxCount(1);
   YDSTimeOption.setMaxCount(1);
   formatOption.setMaxCount(1);
   srcTSOption.setMaxCount(1);
   tgtTSOption.setMaxCount(1);

   inputFormatOption.setMaxCount(1);
   inputTimeOption.setMaxCount(1);
   inputFormatAndTimeOption.addOption(&inputFormatOption);
   inputFormatAndTimeOption.addOption(&inputTimeOption);

   mutexOption.addOption(&ANSITimeOption);
   mutexOption.addOption(&CivilTimeOption);
   mutexOption.addOption(&RinexFileTimeOption);
   mutexOption.addOption(&GPSEWSOption);
   mutexOption.addOption(&GPSWSOption);
   mutexOption.addOption(&GPSWZOption);
   mutexOption.addOption(&GPSZ29Option);
   mutexOption.addOption(&GPSZ32Option);
   mutexOption.addOption(&JDOption);
   mutexOption.addOption(&MJDOption);
   mutexOption.addOption(&UnixTimeOption);
   mutexOption.addOption(&YDSTimeOption);
   mutexOption.addOption(&inputFormatAndTimeOption);

   offsetOrFormatOption.addOption(&offsOnlyOption);
   offsetOrFormatOption.addOption(&formatOption);
}


void TimCvt::process()
{
   CommonTime ct;
   ct.setTimeSystem(TimeSystem::GPS);
   CommandOption *whichOpt = mutexOption.whichOne();

   if (navOption.getCount())
   {
         // create our time system converter
      CommonTime::tsConv = make_shared<NavTimeSystemConverter>();
      NavTimeSystemConverter *ntsc = dynamic_cast<NavTimeSystemConverter*>(
         CommonTime::tsConv.get());
         // create our NavLibrary and associate it with the
         // NavTimeSystemConverter
      ntsc->navLib = make_shared<NavLibrary>();
         // Set the NavLibrary to use the MultiFormatNavDataFactory
      ntsc->navLib->addFactory(ndfp);
         // load the data files.
      std::vector<string> values(navOption.getValue());
      for (size_t i=0; i<values.size(); i++)
      {
         if (!ndfp->addDataSource(values[i]))
         {
            cerr << "Unable to load \"" << values[i] << "\"" << endl;
         }
      }
      switch (debugLevel)
      {
         case 0:
            break;
         case 1:
            ndfp->dump(std::cerr, gnsstk::DumpDetail::OneLine);
            break;
         case 2:
            ndfp->dump(std::cerr, gnsstk::DumpDetail::Brief);
            break;
         default:
            ndfp->dump(std::cerr, gnsstk::DumpDetail::Full);
            break;
      }
   }
   else
   {
      CommonTime::tsConv = make_shared<BasicTimeSystemConverter>();
   }

   if (whichOpt)
   {
      CommandOptionWithCommonTimeArg *cta =
         dynamic_cast<CommandOptionWithCommonTimeArg *>(whichOpt);
      if (cta)
      {
         ct = cta->getTime().front();
         if (srcTSOption.getCount())
         {
            ct.setTimeSystem(gnsstk::StringUtils::asTimeSystem(
                                srcTSOption.getValue()[0]));
         }
         else
         {
            ct.setTimeSystem(TimeSystem::GPS);
         }
      }
      else // whichOpt == &inputFormatAndTimeOption
      {
         mixedScanTime( ct,
                        inputTimeOption.getValue().front(),
                        inputFormatOption.getValue().front() );
         if (srcTSOption.getCount())
         {
            ct.setTimeSystem(gnsstk::StringUtils::asTimeSystem(
                                srcTSOption.getValue()[0]));
         }
         else
         {
            ct.setTimeSystem(TimeSystem::GPS);
         }
      }
   }
   else
   {
      ct = SystemTime();
<<<<<<< HEAD
      ct.setTimeSystem(TimeSystem::UTC); 
=======
      ct.setTimeSystem(TimeSystem::GPS);
>>>>>>> cff27148
   }

   int i;
   int addOptions = addOption.getCount();
   int subOptions = subOption.getCount();
   for (i = 0; i < addOptions; i++)
      ct += StringUtils::asDouble(addOption.getValue()[i]);
   for (i = 0; i < subOptions; i++)
      ct -= StringUtils::asDouble(subOption.getValue()[i]);

   if (tgtTSOption.getCount())
   {
      gnsstk::TimeSystem ts = gnsstk::StringUtils::asTimeSystem(
         tgtTSOption.getValue()[0]);
      if (offsOnlyOption)
      {
         double offset;
         if (!CommonTime::tsConv->getOffset(ct.getTimeSystem(), ts, ct, offset))
         {
            cerr << "Unable to change time systems" << endl;
            exitCode = 1;
         }
         else
         {
            cout << setprecision(20) << offset << endl;
         }
         return;
      }
      else
      {
         if (!ct.changeTimeSystem(ts))
         {
            cerr << "Unable to change time systems" << endl;
            exitCode = 1;
            return;
         }
      }
   }

   if (formatOption.getCount())
   {
      cout << printTime(ct, formatOption.getValue()[0]) << endl;
   }
   else
   {
      using StringUtils::leftJustify;
      string eight(8, ' '); // eight spaces

      GPSWeekZcount wz(ct);
      CivilTime civ(ct);

      cout << endl
           << eight << leftJustify("Month/Day/Year H:M:S", 32)
           << CivilTime(ct).printf("%02m/%02d/%04Y %02H:%02M:%02S") << endl

           << eight << leftJustify("Modified Julian Date", 32)
           << setprecision(15) << MJD(ct).printf("%15.9Q") << endl

           << eight << leftJustify("GPSweek DayOfWeek SecOfWeek", 32)
           << GPSWeekSecond(ct).printf("%G %w % 13.6g") << endl

           << eight << leftJustify("FullGPSweek Zcount", 32)
           << wz.printf("%F % 6z") << endl

           << eight << leftJustify("Year DayOfYear SecondOfDay", 32)
           << YDSTime(ct).printf("%Y %03j % 12.6s") << endl

           << eight << leftJustify("Unix: Second Microsecond", 32)
           << UnixTime(ct).printf("%U % 6u") << endl

           << eight << leftJustify("Zcount: 29-bit (32-bit)", 32)
           << wz.printf("%c (%C)") << endl

           << endl << endl;
   }

   return;
}


int main(int argc, char* argv[])
{
   try
   {
      TimCvt m(argv[0]);
      if (!m.initialize(argc, argv))
         return m.exitCode;
<<<<<<< HEAD
      m.run();
=======
      if (!m.run())
         return m.exitCode;

>>>>>>> cff27148
      return m.exitCode;
   }
   catch(Exception& e)
   {
      cout << e << endl;
   }
   catch(std::exception& e)
   {
      cout << e.what() << endl;
   }
   catch(...)
   {
      cout << "unknown error" << endl;
   }
      // only reach this point if an exception was caught
   return BasicFramework::EXCEPTION_ERROR;
}<|MERGE_RESOLUTION|>--- conflicted
+++ resolved
@@ -362,14 +362,9 @@
                         "\"Month(numeric) DayOfMonth Year"
                         " Hour:Minute:Second\""),
         RinexFileTimeOption('R', "rinex-file", "%y %m %d %H %M %S",
-<<<<<<< HEAD
                             "\"Year(2-digit) Month(numeric) DayOfMonth Hour"
                             " Minute Second\""),
         GPSEWSOption('o', "ews", "%E %G %g", 
-=======
-                            "\"Year(2-digit) Month(numeric) DayOfMonth Hour Minute Second\""),
-        GPSEWSOption('o', "ews", "%E %G %g",
->>>>>>> cff27148
                      "\"GPSEpoch 10bitGPSweek SecondOfWeek\""),
         GPSWSOption('f', "ws", "%F %g", "\"FullGPSWeek SecondOfWeek\""),
         GPSWZOption('w', "wz", "%F %Z", "\"FullGPSWeek Zcount\""),
@@ -528,11 +523,7 @@
    else
    {
       ct = SystemTime();
-<<<<<<< HEAD
       ct.setTimeSystem(TimeSystem::UTC); 
-=======
-      ct.setTimeSystem(TimeSystem::GPS);
->>>>>>> cff27148
    }
 
    int i;
@@ -620,13 +611,7 @@
       TimCvt m(argv[0]);
       if (!m.initialize(argc, argv))
          return m.exitCode;
-<<<<<<< HEAD
       m.run();
-=======
-      if (!m.run())
-         return m.exitCode;
-
->>>>>>> cff27148
       return m.exitCode;
    }
    catch(Exception& e)
