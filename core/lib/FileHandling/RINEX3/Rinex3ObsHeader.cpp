--- conflicted
+++ resolved
@@ -2163,11 +2163,7 @@
         << ",  File type " << fileType << ",  System " << str << "." << endl;
       s << "Prgm: " << fileProgram << ",  Run: " << date
         << ",  By: " << fileAgency << endl;
-<<<<<<< HEAD
-      s << "Marker name: " << markerName << "." << endl;
-=======
       s << "Marker name: " << markerName << ", ";
->>>>>>> 0202e550
       s << "Marker type: " << markerType << "." << endl;
       s << "Observer : " << observer << ",  Agency: " << agency << endl;
       s << "Rec#: " << recNo << ",  Type: " << recType
