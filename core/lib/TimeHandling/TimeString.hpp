//==============================================================================
//
//  This file is part of GPSTk, the GPS Toolkit.
//
//  The GPSTk is free software; you can redistribute it and/or modify
//  it under the terms of the GNU Lesser General Public License as published
//  by the Free Software Foundation; either version 3.0 of the License, or
//  any later version.
//
//  The GPSTk is distributed in the hope that it will be useful,
//  but WITHOUT ANY WARRANTY; without even the implied warranty of
//  MERCHANTABILITY or FITNESS FOR A PARTICULAR PURPOSE.  See the
//  GNU Lesser General Public License for more details.
//
//  You should have received a copy of the GNU Lesser General Public
//  License along with GPSTk; if not, write to the Free Software Foundation,
//  Inc., 51 Franklin Street, Fifth Floor, Boston, MA 02110, USA
//  
//  This software was developed by Applied Research Laboratories at the
//  University of Texas at Austin.
//  Copyright 2004-2020, The Board of Regents of The University of Texas System
//
//==============================================================================

//==============================================================================
//
//  This software was developed by Applied Research Laboratories at the
//  University of Texas at Austin, under contract to an agency or agencies
//  within the U.S. Department of Defense. The U.S. Government retains all
//  rights to use, duplicate, distribute, disclose, or release this software.
//
//  Pursuant to DoD Directive 523024 
//
//  DISTRIBUTION STATEMENT A: This software has been approved for public 
//                            release, distribution is unlimited.
//
//==============================================================================

/// @file TimeString.hpp  print and scan using all TimeTag derived classes.

#ifndef GPSTK_TIMESTRING_HPP
#define GPSTK_TIMESTRING_HPP

#include "TimeTag.hpp"
#include "CommonTime.hpp"

namespace gpstk
{
      /// @ingroup TimeHandling
      //@{

      /**
       * The TimeTag classes are the "interface" for CommonTime, so
       * when printing a CommonTime object, each of the TimeTag printf()
       * functions are called to handle the print identifiers that it
       * recognizes.  The following is a list of these identifiers and
       * the meaning for each:
       *
       * - ANSITime:
       *   - \%K     integer seconds since Unix Epoch (00:00, Jan 1, 1970 UTC)
       *
       * - CivilTime:
<<<<<<< HEAD
       *   - Y     integer 4-digit year
       *   - y     integer 2-digit year
       *   - m     integer month
       *   - b     abbreviated month name string (e.g. "Jan")
       *   - B     full month name string (e.g. "January")
       *   - d     integer day-of-month
       *   - H     integer hour-of-day
       *   - M     integer minute-of-hour
       *   - S     integer second-of-minute
       *   - f     float second-of-minute
       *   - a     abbreviated weekday name (locale ignored)
       *   - A     full weekday name (locale ignored)
=======
       *   - \%Y     integer 4-digit year
       *   - \%y     integer 2-digit year
       *   - \%m     integer month
       *   - \%b     abbreviated month name string (e.g. "Jan")
       *   - \%B     full month name string (e.g. "January")
       *   - \%d     integer day-of-month
       *   - \%H     integer hour-of-day
       *   - \%M     integer minute-of-hour
       *   - \%S     integer second-of-minute
       *   - \%f     float second-of-minute
>>>>>>> 4e7d8cb8
       *
       * - Week (GPS/BDS/GAL/QZS):
       *   - \%E     integer GPS Epoch
       *   - \%F     integer full (13-bit) GPS Week
       *   - \%G     integer mod (10-bit) GPS Week
       *   - \%R     integer BDS Epoch
       *   - \%D     integer full BDS Week
       *   - \%e     integer mod BDS Week
       *   - \%T     integer GAL Epoch
       *   - \%L     integer full GAL Week
       *   - \%l     integer mod GAL Week
       *   - \%V     integer QZS Epoch
       *   - \%h     integer full QZS Week
       *   - \%i     integer mod QZS Week - same as I
       *   - \%X     integer IRNSS Epoch
       *   - \%O     integer IRNSS week
       *   - \%o     integer mod INRSS Week 
       *
       * - WeekSecond (GPS/BDS/GAL/QZS):
       *   - \%w     integer GPS day-of-week
       *   - \%g     float GPS second-of-week
       *
       * - GPSWeekZcount:
       *   - \%w     integer GPS day-of-week
       *   - \%z     integer GPS Z-count
       *   - \%Z     integer GPS Z-count
       *   - \%c     integer 29-bit Z-count
       *   - \%C     integer 32-bit Z-count
       *
       * - JulianDate:
       *   - \%J     float Julian Date
       *
       * - MJD:
       *   - \%Q     float Modified Julian Date
       *
       * - UnixTime:
       *   - \%U     integer seconds since Unix Epoch (00:00, Jan 1, 1970 UTC)
       *   - \%u     integer microseconds
       *
       * - PosixTime:
       *   - \%W     integer seconds
       *   - \%N     integer nanoseconds
       *
       * - YDSTime:
       *   - \%Y     integer 4-digit year
       *   - \%y     integer 2-digit year
       *   - \%j     integer day-of-year
       *   - \%s     integer second-of-day
       *
       * - Common Identifiers:
       *   - \%P     string TimeSystem to compare with TimeSystem::Systems enum
       */
   std::string printTime( const CommonTime& t,
                          const std::string& fmt );

      /// This function converts the given CommonTime into the templatized
      /// TimeTag object, before calling the TimeTag's printf(fmt).  If
      /// there's an error in conversion, it instead calls printf(fmt, true)
      /// to signal a conversion error.
   template <class TimeTagType>
   std::string printAs( const CommonTime& t,
                        const std::string& fmt )
   {
      TimeTagType ttt;
      try
      {
         ttt.convertFromCommonTime(t);
         return ttt.printf(fmt);
      }
      catch (InvalidRequest& ir)
      {
         return ttt.printError(fmt);
      }
   }

      /// This function determines if the given format includes items
      /// that would be printed by the TimeTag's printf(fmt); NB
      /// except 'P' (system).  In other words, determine if
      /// printAs<T>(t,fmt) will not modify the string.
   template <class TimeTagType>
   bool willPrintAs( const std::string& fmt )
   {
      TimeTagType ttt;
      std::string chars = ttt.getPrintChars();
      for(size_t i=0; i<chars.length(); i++) {
         if(chars[i] == 'P') continue;
         if(StringUtils::isLike(fmt,TimeTag::getFormatPrefixInt()+chars[i]) ||
            StringUtils::isLike(fmt,TimeTag::getFormatPrefixFloat()+chars[i]))
            return true;
      }
      return false;
   }

      /// Fill the TimeTag object \a btime with time information found in
      /// string \a str formatted according to string \a fmt.
   void scanTime( TimeTag& btime,
                  const std::string& str,
                  const std::string& fmt );

   void scanTime( CommonTime& t,
                  const std::string& str,
                  const std::string& fmt );

      /** This function is like the other scanTime functions except that
       *  it allows mixed time formats.
       *  i.e. Year / 10-bit GPS week / seconds-of-week
       *  The time formats are filled in the following order: GPS Epoch,
       *  year, month, GPS Full Week, GPS 10-bit Week, day-of-week,
       *  day-of-month, day-of-year, 29-bit Zcount, 19-bit Zcount, hour,
       *  minute, second-of-week, second-of-day, second-of-minute.
       *  @note MJD, Julian Date, ANSI time, Unix time, and 32-bit Zcount are
       *  treated as stand-alone types and are not mixed with others if
       *  detected.
       */
   void mixedScanTime( CommonTime& t,
                       const std::string& str,
                       const std::string& fmt );

      //@}

} // namespace

#endif // GPSTK_TIMESTRING_HPP<|MERGE_RESOLUTION|>--- conflicted
+++ resolved
@@ -60,20 +60,6 @@
        *   - \%K     integer seconds since Unix Epoch (00:00, Jan 1, 1970 UTC)
        *
        * - CivilTime:
-<<<<<<< HEAD
-       *   - Y     integer 4-digit year
-       *   - y     integer 2-digit year
-       *   - m     integer month
-       *   - b     abbreviated month name string (e.g. "Jan")
-       *   - B     full month name string (e.g. "January")
-       *   - d     integer day-of-month
-       *   - H     integer hour-of-day
-       *   - M     integer minute-of-hour
-       *   - S     integer second-of-minute
-       *   - f     float second-of-minute
-       *   - a     abbreviated weekday name (locale ignored)
-       *   - A     full weekday name (locale ignored)
-=======
        *   - \%Y     integer 4-digit year
        *   - \%y     integer 2-digit year
        *   - \%m     integer month
@@ -84,7 +70,8 @@
        *   - \%M     integer minute-of-hour
        *   - \%S     integer second-of-minute
        *   - \%f     float second-of-minute
->>>>>>> 4e7d8cb8
+       *   - \%a     abbreviated weekday name (locale ignored)
+       *   - \%A     full weekday name (locale ignored)
        *
        * - Week (GPS/BDS/GAL/QZS):
        *   - \%E     integer GPS Epoch
