#ifndef GPSTK_SATMETADATASTORE_HPP
#define GPSTK_SATMETADATASTORE_HPP

#include <map>
#include <set>
#include "SatMetaData.hpp"
#include "SatMetaDataSort.hpp"
#include "NavID.hpp"

namespace gpstk
{
      /** Provide a class for reading satellite metadata from a CSV
       * file and provide methods for looking up information in that
       * file.
       */
   class SatMetaDataStore
   {
   public:
         /// Specifies a single GNSS signal.
      struct Signal
      {
         CarrierBand carrier; ///< Carrier frequency.
         gpstk::TrackingCode code;   ///< Tracking code.
         gpstk::NavType nav;         ///< Navigation code.
      };
         /// Key of GNSS and satellite block
      class SystemBlock
      {
      public:
         inline bool operator<(const SystemBlock& right) const;
         SatID::SatelliteSystem sys;
         std::string blk;
      };
         /// Like SatID but for SVN which is a string
      class SVNID
      {
      public:
         SVNID();
         SVNID(SatID::SatelliteSystem sys, const std::string& svn);
         SatID::SatelliteSystem system;
         std::string id;
         bool operator<(const SVNID& right) const;
      };
         /// Launch configuration
      class LaunchConfig
      {
      public:
         SVNID svn;
         gpstk::CommonTime launchTime;
         std::string type;             ///< Typically block number.
         std::string mission;          ///< Mission number.
      };
         /// Set of signals that may be transmitted by a satellite.
      using SignalSet = std::set<Signal>;
         /// Map of signal set name to signal set.
      using SignalMap = std::map<std::string, SignalSet>;
         /// Set of satellites ordered by PRN or channel/slotID.
      using SatSet = std::multiset<SatMetaData, SatMetaDataSort>;
         /// Satellites grouped by system.
<<<<<<< HEAD
      using SatMetaMap = std::map<SatelliteSystem, SatSet>;
=======
      using SatMetaMap = std::map<SatID::SatelliteSystem, SatSet>;
         /// Types of clocks on a satellite (hardware-specific positional idx).
      using ClockVec = std::vector<SatMetaData::ClockType>;
         /// Clock configuration information
      using ClockConfigMap = std::map<SystemBlock, ClockVec>;
         /// Map SVN to launch time.
      using LaunchMap = std::map<SVNID, LaunchConfig>;
         /// Map SVN to NORAD ID.
      using NORADMap = std::map<SVNID, unsigned long>;
>>>>>>> b7be9071

         /// Nothin doin.
      SatMetaDataStore() = default;

         /** Attempt to load satellite metadata from the store.
          * The format of the input file is CSV, the values being
          *   \li SAT (literal)
          *   \li GNSS name
          *   \li svn
          *   \li prn
          *   \li FDMA channel (0 if n/a)
          *   \li FDMA slot ID (0 if n/a)
          *   \li start time year
          *   \li start time day of year
          *   \li start time seconds of day
          *   \li end time year
          *   \li end time day of year
          *   \li end time seconds of day
          *   \li orbital plane
          *   \li orbital slot
          *   \li signal set name
          *   \li satellite status
          *   \li active clock number
          *
          * Mapping system satellite number to NORAD identifier:
          *   \li NORAD (literal)
          *   \li GNSS name
          *   \li svn
          *   \li NORAD ID
          *
          * Satellite launch time:
          *   \li LAUNCH (literal)
          *   \li GNSS name
          *   \li svn
          *   \li launch time year
          *   \li launch time day of year
          *   \li launch time seconds of day
          *   \li satellite block/type
          *   \li mission number
          *
          * Clock configuration:
          *   \li CLOCK (literal)
          *   \li GNSS name
          *   \li satellite type/block
          *   \li clock type 1
          *   \li clock type 2
          *   \li clock type 3
          *   \li clock type 4
          *
          * Signal sets are defined using multiple SIG records as follows
          *   \li SIG (literal)
          *   \li signal set name
          *   \li carrier band name
          *   \li tracking code name
          *   \li navigation code name
          *
          * @param[in] sourceName The path to the input CSV-format file.
          * @return true if successful, false on error.
          */
      virtual bool loadData(const std::string& sourceName);

         /** Find a satellite in the map by searching by PRN.
          * @param[in] sys The GNSS of the desired satellite.
          * @param[in] prn The pseudo-random number identifying the
          *   desired satellite.
          * @param[in] when The time of interest of the desired satellite.
          * @param[out] sat If found the satellite's metadata.
          * @return true if the requested satellite mapping was found.
          */
      bool findSat(SatelliteSystem sys, uint32_t prn,
                   const gpstk::CommonTime& when,
                   SatMetaData& sat)
         const;

         /** Find a satellite in the map by searching by PRN.
          * @param[in] prn The satellite to find, identified by PRN
          *   (i.e. not FDMA channel/slot).
          * @param[in] when The time of interest of the desired satellite.
          * @param[out] sat If found the satellite's metadata.
          * @return true if the requested satellite mapping was found.
          */
      bool findSat(const SatID& prn,
                   const gpstk::CommonTime& when,
                   SatMetaData& sat)
         const
      { return findSat(prn.system, prn.id, when, sat); }

         /** Get the space vehicle number of a satellite in the map by
          * searching by PRN.
          * @param[in] sys The GNSS of the desired satellite.
          * @param[in] prn The pseudo-random number identifying the
          *   desired satellite.
          * @param[in] when The time of interest of the desired satellite.
          * @param[out] svn If found the satellite's vehicle number.
          * @return true if the requested satellite mapping was found.
          */
      bool getSVN(SatelliteSystem sys, uint32_t prn,
                  const gpstk::CommonTime& when,
                  std::string& svn)
         const;

         /** Get the space vehicle number of a satellite in the map by
          * searching by PRN.
          * @param[in] sat The ID of the desired satellite.
          * @param[in] when The time of interest of the desired satellite.
          * @param[out] svn If found the satellite's vehicle number.
          * @return true if the requested satellite mapping was found.
          */
      bool getSVN(const SatID& sat, const gpstk::CommonTime& when,
                  std::string& svn)
         const
      { return getSVN(sat.system, sat.id, when, svn); }

         /** Find a satellite in the map by searching by SVN.
          * @param[in] sys The GNSS of the desired satellite.
          * @param[in] svn The system-unique space vehicle number
          *   identifying the desired satellite.
          * @param[in] when The time of interest of the desired satellite.
          * @param[out] sat If found the satellite's metadata.
          * @return true if the requested satellite mapping was found.
          */
      bool findSatBySVN(SatelliteSystem sys, const std::string& svn,
                        const gpstk::CommonTime& when,
                        SatMetaData& sat)
         const;

         /** Get the pseudo-random number of a satellite in the map by
          * searching by SVN.
          * @param[in] sys The GNSS of the desired satellite.
          * @param[in] svn The space vehicle number identifying the
          *   desired satellite.
          * @param[in] when The time of interest of the desired satellite.
          * @param[out] prn If found the satellite's pseudo-random number.
          * @return true if the requested satellite mapping was found.
          */
      bool getPRN(SatelliteSystem sys, const std::string& svn,
                  const gpstk::CommonTime& when,
                  uint32_t& prn)
         const;

         /// Storage of all the satellite metadata.
      SatMetaMap satMap;
         /// Map signal set name to the actual signals.
      SignalMap sigMap;
         /// Map satellite block to clock types.
      ClockConfigMap clkMap;
         /// Launch time of satellites.
      LaunchMap launchMap;
         /// Map SVN to NORAD ID.
      NORADMap noradMap;

   protected:
         /** Convert a SAT record to a SatMetaData record and store it.
          * @param[in] vals SAT record in the form of an array of columns.
          * @param[in] lineNo The line number of the input file being processed.
          * @return true if successful, false on error.
          */
      bool addSat(const std::vector<std::string>& vals, unsigned long lineNo);
         /** Convert a SIG record to a Signal object and store it.
          * @param[in] vals SIG record in the form of an array of columns.
          * @param[in] lineNo The line number of the input file being processed.
          * @return true if successful, false on error.
          */
      bool addSignal(const std::vector<std::string>& vals,
                     unsigned long lineNo);
         /** Add a CLOCK record to clkMap.
          * @param[in] vals CLOCK record in the form of an array of columns.
          * @param[in] lineNo The line number of the input file being processed.
          * @return true if successful, false on error.
          */
      bool addClock(const std::vector<std::string>& vals, unsigned long lineNo);
         /** Add a LAUNCH record to launchMap.
          * @param[in] vals LAUNCH record in the form of an array of columns.
          * @param[in] lineNo The line number of the input file being processed.
          * @return true if successful, false on error.
          */
      bool addLaunch(const std::vector<std::string>& vals,
                     unsigned long lineNo);
         /** Add a NORAD record to noradMap.
          * @param[in] vals NORAD record in the form of an array of columns.
          * @param[in] lineNo The line number of the input file being processed.
          * @return true if successful, false on error.
          */
      bool addNORAD(const std::vector<std::string>& vals, unsigned long lineNo);
   }; // class SatMetaDataStore


   bool SatMetaDataStore::SystemBlock ::
   operator<(const SatMetaDataStore::SystemBlock& right)
      const
   {
      if (static_cast<int>(sys) < static_cast<int>(right.sys))
         return true;
      if (static_cast<int>(sys) > static_cast<int>(right.sys))
         return false;
      return blk < right.blk;
   }


   inline std::ostream& operator<<(std::ostream& s,
                                   const SatMetaDataStore::SystemBlock& sblk)
   {
      s << gpstk::StringUtils::asString(sblk.sys) << " " << sblk.blk;
      return s;
   }


   inline std::ostream& operator<<(std::ostream& s,
                                   const SatMetaDataStore::SVNID& svn)
   {
      s << gpstk::StringUtils::asString(svn.system) << " " << svn.id;
      return s;
   }

} // namespace gpstk

#endif // GPSTK_SATMETADATASTORE_HPP<|MERGE_RESOLUTION|>--- conflicted
+++ resolved
@@ -28,7 +28,7 @@
       {
       public:
          inline bool operator<(const SystemBlock& right) const;
-         SatID::SatelliteSystem sys;
+         SatelliteSystem sys;
          std::string blk;
       };
          /// Like SatID but for SVN which is a string
@@ -36,8 +36,8 @@
       {
       public:
          SVNID();
-         SVNID(SatID::SatelliteSystem sys, const std::string& svn);
-         SatID::SatelliteSystem system;
+         SVNID(SatelliteSystem sys, const std::string& svn);
+         SatelliteSystem system;
          std::string id;
          bool operator<(const SVNID& right) const;
       };
@@ -57,10 +57,7 @@
          /// Set of satellites ordered by PRN or channel/slotID.
       using SatSet = std::multiset<SatMetaData, SatMetaDataSort>;
          /// Satellites grouped by system.
-<<<<<<< HEAD
       using SatMetaMap = std::map<SatelliteSystem, SatSet>;
-=======
-      using SatMetaMap = std::map<SatID::SatelliteSystem, SatSet>;
          /// Types of clocks on a satellite (hardware-specific positional idx).
       using ClockVec = std::vector<SatMetaData::ClockType>;
          /// Clock configuration information
@@ -69,7 +66,6 @@
       using LaunchMap = std::map<SVNID, LaunchConfig>;
          /// Map SVN to NORAD ID.
       using NORADMap = std::map<SVNID, unsigned long>;
->>>>>>> b7be9071
 
          /// Nothin doin.
       SatMetaDataStore() = default;
