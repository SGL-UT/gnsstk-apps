//============================================================================
//
//  This file is part of GPSTk, the GPS Toolkit.
//
//  The GPSTk is free software; you can redistribute it and/or modify
//  it under the terms of the GNU Lesser General Public License as published
//  by the Free Software Foundation; either version 3.0 of the License, or
//  any later version.
//
//  The GPSTk is distributed in the hope that it will be useful,
//  but WITHOUT ANY WARRANTY; without even the implied warranty of
//  MERCHANTABILITY or FITNESS FOR A PARTICULAR PURPOSE.  See the
//  GNU Lesser General Public License for more details.
//
//  You should have received a copy of the GNU Lesser General Public
//  License along with GPSTk; if not, write to the Free Software Foundation,
//  Inc., 51 Franklin Street, Fifth Floor, Boston, MA 02110, USA
//  
//  Copyright 2004, The University of Texas at Austin
//
//============================================================================

//============================================================================
//
//This software developed by Applied Research Laboratories at the University of
//Texas at Austin, under contract to an agency or agencies within the U.S. 
//Department of Defense. The U.S. Government retains all rights to use,
//duplicate, distribute, disclose, or release this software. 
//
//Pursuant to DoD Directive 523024 
//
// DISTRIBUTION STATEMENT A: This software has been approved for public 
//                           release, distribution is unlimited.
//
//=============================================================================

/// @file rstats.cpp
/// Read the data in one [or two] column(s) of a file, and output robust statistics,
/// two-sample statistics, a stem-and-leaf plot, a quantile-quantile plot,
/// and a robust polynomial fit. Options perform a variety of other analysis tasks.

//------------------------------------------------------------------------------------
// system includes
#include <ctime>
#include <iostream>
#include <iomanip>
#include <fstream>
#include <string>
#include <vector>
// GPSTk
#include "Exception.hpp"
#include "StringUtils.hpp"
#include "Stats.hpp"
#include "StatsFilter.hpp"
//#include "FDiffFilter.hpp"
#include "singleton.hpp"
// geomatics
#include "CommandLine.hpp"
#include "RobustStats.hpp"
#include "MostCommonValue.hpp"
#include "expandtilde.hpp"
#include "logstream.hpp"

//------------------------------------------------------------------------------------
using namespace std;
using namespace gpstk;
using namespace StringUtils;

//------------------------------------------------------------------------------------
// NB Version below class GlobalData

//------------------------------------------------------------------------------------
// prototypes
int GetCommandLine(int argc, char **argv) throw(Exception);
int Prepare(void) throw(Exception);
int ReadAndCompute(void) throw(Exception);

int StemAndLeaf(void) throw(Exception);
int QuantilePlot(void) throw(Exception);
int FindBins(void) throw(Exception);
int ComputeSum(void) throw(Exception);
int FitPoly(void) throw(Exception);
int Sequential(void) throw(Exception);
int Discontinuity(void) throw(Exception);
int FDFilter(void) throw(Exception);
int WindFilter(void) throw(Exception);
//int FixFilter(void) throw(Exception);
int OutputStats(void) throw(Exception);
int Outliers(void) throw(Exception);

// utility for develop and debug
int DumpData(string msg=string("DUMP")) throw(Exception);

//------------------------------------------------------------------------------------
//------------------------------------------------------------------------------------
// Class GlobalData encapsulates global static data.
class GlobalData : public Singleton<GlobalData> {
public:
   // Default and only constructor, sets defaults.
   GlobalData() throw() { SetDefaults(); }

   // prgm housekeeping
   static const std::string Version;   // see below
   std::string PrgmName;               // this program (must match Jamfile)
   std::string Title;                  // name, version and runtime
   std::ofstream oflog;                // output log file stream

   // command line input ----------------------------------------------------------
   std::string cmdlineErrors,cmdlineDump,cmdlineUsage;  // strings filled by parser
   std::vector<std::string> cmdlineUnrecognized;

   //std::string logfile;                // name of log file
   std::string inpath;                 // files and paths
   std::string inputfile;              // input file

   // input
   int col,xcol,wcol;
   double xbeg,xend,dmin,dmax;
   bool doxbeg,doxend,dodmin,dodmax;
   string begstr,endstr,minstr,maxstr; // use strings so no default shows
   double debias;                      // specify bias to remove
   string debstr;
   bool dodebias, debias0;             // set dodebias using CommandLine::count()
   // plots
   bool doStemLeaf;                    // stem and leaf plot
   bool doQplot;                       // quantile plot

   bool doBin;
   string binstr;                      // string for input of bin option(s)
   int whichbin;                       // which input option: 1 n, 2 w, or 3 n,w,f
   int nbin;                           // binning for histogram - number of bins
   double widbin,firstbin;             // width of bins, center of first bin

   // analysis
   bool doSum,doSumPlus,doFit;         // sum, find range, step, gaps
   string fitstr;                      // polynomial fit
   unsigned int nfit;                  // degree of fit
   vector<double> xevalfit;            // evaluate fit at each x
   bool doSeq;                         // sequential stats
   bool doDisc;                        // discontinuities
   string discstr;                     // 
   double ytol,xtol;                   // tolerances to discontinuities

   // filters
   bool doFDF,doFDF2,doWF,doXWF;       // first difference and window filters
   double fdfstep,fdfsig,fdfrat;       // step, sigma and ratio limit for FDF(2)
   string fdfstr,fdf2str;              // fdf and fdf2 filters
   string windstr,xwindstr;            // window filters
   int windwidth;                      // width of window filter
   double windstep, windratio;         // slip tol. and ratio limit for WindowFilter
   string fixfstr;                     // input for fixer filter
   int fixN;                           // width of fixer filter
   double fixlim,fixsig;               // step and sigma limits of fixer filter

   // output
   bool quiet;                         // suppress title, timing and other output
   bool brief;                         // 1-line output stats (conv,rob,2-samp,wted)
   bool bc,br,bw,b2,brw;               // 1-line output of only 1 stats
   string label;                       // label added to brief/fit/disc/seq
   bool nostats;                       // suppress output of stats
   bool doKS;                          // do Anderson-Darling
   bool doOuts;                        // outlier lists
   string outstr;                      // use string so no default shows
   double outscale;                    // outlier scaling for --outs
   int prec;                           // precision of floating output

   bool verbose,help;                  // help, etc
   int debug;
   std::string timefmt;                // output format
   // end command line input ------------------------------------------------------

   // data, x-data and weights
   std::vector<double> data,xdata,wdata,robwts;
   // stats
   Stats<double> cstats;
   WtdStats<double> wstats,robwtstats;
   TwoSampleStats<double> tsstats;
   // robust
   double median,mad,mest,Q1,Q3,KS;

   // results
   std::string msg;                    // msg for output
   std::string longfmt;                // times in error messages, etc.

private:
   void SetDefaults(void) throw()
   {
      PrgmName = std::string("rstats");

      // command line input -------------------------------------------
      // files and paths
      //logfile = std::string("");
      inputfile = std::string("");
      // input
      col = 1;
      xcol = wcol = -1;
      doxbeg = doxend = dodmin = dodmax = false;
      begstr = endstr = minstr = maxstr = string("");
      debstr = string("");
      dodebias = debias0 = false;
      // plots
      doStemLeaf = doQplot = false;
      doBin = false;
      binstr = string("");
      whichbin = 0;
      // analysis
      doSum = doSumPlus = doFit = false;
      fitstr = string("");
      nfit = 0;
      doSeq = false;
      discstr = string("");
      // filters
      {
         vector<double> xdata,data;
         vector<int> flags;
         FirstDiffFilter<double> fdf(xdata,data,flags);
         fdfstep = fdf.getLimit();
         fdfsig = 0.02; fdfrat = 2.0;             // TD need a default
         fdfstr = asString(fdfstep,0);
         fdf2str = asString(fdfstep,0) + string(",")
                          + asString(fdfsig,2) + string(",")
                          + asString(fdfrat,0);

         WindowFilter<double> wf(xdata,data,flags);
         windwidth = wf.getWidth();
         windstep = wf.getMinStep();
         windratio = wf.getMinRatio();
         xwindstr = windstr = asString(windwidth) + string(",")
                            + asString(windstep,1) + string(",")
                            + asString(windratio,0);

         fixfstr = "4,0.8,0.2";
         fixN = 4;
         fixlim = 0.8;
         fixsig = 0.2;
      }
      // output
      outstr = string("");
      quiet = nostats = doKS = doOuts = brief = bc = br = bw = b2 = brw = false;
      label = string("");
      prec = 3;
      // help
      debug = -1;
      help = verbose = false;
      timefmt = std::string("%4F %10.3g");
      //timefmt = std::string("%.6Q");         // 1.5/86400 = 1.7e-5

      // end command line input ---------------------------------------

      longfmt = std::string("%04F %10.3g %04Y/%02m/%02d %02H:%02M:%06.3f %P");
   }

}; // end class GlobalData

//------------------------------------------------------------------------------------
const string GlobalData::Version(string("3.0 9/9/18"));

//------------------------------------------------------------------------------------
//------------------------------------------------------------------------------------
int main(int argc, char **argv)
{
   string PrgmName;        // for catch
try {
   // begin counting time
   clock_t totaltime = clock();

   // get (create) the global data object (a singleton);
   // since this is the first instance, this will also set default values
   GlobalData& GD=GlobalData::Instance();
   PrgmName = GD.PrgmName;

   // Build title
   GD.Title = GD.PrgmName + ", Ver. " + GD.Version;
 
   // display title on screen -- see below after cmdline input

   // process : loop once -----------------------------------------------------
   int iret;
   for(bool go=true; go; go=false)  {

      // process the command line ------------------------------------
      iret = GetCommandLine(argc,argv);
      if(iret) break;

      // Title, debug output cmdline, define GD.msg, include_path(input file)
      iret = Prepare();
      if(iret) break;

      // read input and compute stats
      iret = ReadAndCompute();
      if(iret) break;

      //DumpData("INI");

      // plots
      if(GD.doStemLeaf) { iret = StemAndLeaf(); if(iret) break; }
      if(GD.doQplot) { iret = QuantilePlot(); if(iret) break; }
      // uses GD.cstats, sets nostats
      if(GD.doBin) { iret = FindBins(); if(iret) break; }

      // analysis
      if(GD.doSum || GD.doSumPlus) { iret = ComputeSum(); if(iret) break; }
      if(GD.doFit) { iret = FitPoly(); if(iret) break; }
      if(GD.doSeq) { iret = Sequential(); if(iret) break; }
      if(GD.doDisc) { iret = Discontinuity(); if(iret) break; }

      // filters - all set nostats
      if(GD.doFDF || GD.doFDF2) { iret = FDFilter(); if(iret) break; }
      if(GD.doWF || GD.doXWF) { iret = WindFilter(); if(iret) break; }
      //if(GD.doFixF) { iret = FixFilter(); if(iret) break; }

      // output stats
      if(!GD.nostats) { iret = OutputStats(); if(iret) break; }
      if(GD.doOuts) { iret = Outliers(); if(iret) break; }

   }  // end loop once

   // error condition ---------------------------------------------------------
   // return codes: 0 ok
   //               1 help
   //               2 cmd line errors
   //               3 requested validation
   //               4 invalid input
   //               5 open fail
   //               6 requested dump
   //               7 other...
   //              -3 cmd line definition invalid (CommandLine)
   //cout << "Return code is " << iret << endl;
   if(iret != 0) {
      if(iret != 1) {
         string tmsg;
         tmsg = GD.PrgmName + string(" is terminating with code ")
                           + StringUtils::asString(iret);
         cout << tmsg << endl;
      }

      if(iret < 5) cout << "# " << GD.Title << endl;

      if(iret == 1) { cout << GD.cmdlineUsage; }
      else if(iret == 2) { cout << GD.cmdlineErrors; }
      else if(iret == 3) { cout << "The user requested input validation."; }
      else if(iret == 4) { cout << "The input is invalid."; }
      else if(iret == 5) { cout << "There is not enough data."; }
      else if(iret == 7) { cout << "The input file could not be opened."; }
      else if(iret == -3) { // cmd line definition invalid
         cout << "The command line definition is invalid.\n" << GD.cmdlineErrors;
      }
      else                 // fix this
         cout << "temp - Some other return code..." << iret;
      cout << endl;
   }

   // compute and print run time ----------------------------------------------
   if(iret != 1 && !GD.quiet) {
      totaltime = clock()-totaltime;
      ostringstream oss;
      cout << "# " << PrgmName << " timing: " << fixed << setprecision(3)
         << double(totaltime)/double(CLOCKS_PER_SEC)
         << " seconds.\n";
   }

   if(iret == 0) return 0; else return -1;
}
catch(Exception& e) {
   cerr << PrgmName << " caught Exception:\n" << e.what() << endl;
}
catch (...) {
   cerr << "Unknown error in " << PrgmName << ".  Abort." << endl;
}
   return -1;
}   // end main()

//------------------------------------------------------------------------------------
//------------------------------------------------------------------------------------
int GetCommandLine(int argc, char **argv) throw(Exception)
{
try {
   int i;
   GlobalData& GD=GlobalData::Instance();

   // create list of command line options, and fill it
   // put required options first - they will get listed first anyway
   CommandLine opts;

   // build the options list == syntax page
   string PrgmDesc =
      "Program " + GD.PrgmName + " reads one or more columns of numbers in an "
      "ascii input file and\n computes standard and robust statistics on the data, "
      "with options to perform\n a variety of other analysis tasks as well. Output "
      "is to stdout or file rstats.out.\n "
      "Input is on the command line, and/or of the same format in a file\n "
      "(see --file below); lines in the file that begin with '#' are ignored."
      "\n Options are shown below, followed by a description, with default in ();\n "
      "however {*} means option must be present to activate - defaults suggested.";

   string pad("                   ");
   // opts.Add(char, opt, arg, repeat?, required?, &target, pre-descript, descript.);
   bool req(false);
   string dummy("");         // dummy for --file
   opts.Add('f', "file", "name", true, req, &dummy, "\n# File I/O:",
            "Name of file with options [#-EOL = comment] [-f]");
   //opts.Add(0, "log", "name", false, req, &GD.logfile, "",
   //         "Name of output log file");
   //opts.Add(0, "logpath", "path", false, req, &GD.logpath, "",
   //         "Path for output log file");
   opts.Add('i', "input", "name", true, req, &GD.inputfile, "",
            "Name of input file (-i|--input optional) [-i]");
   opts.Add(0, "path", "dir", false, req, &GD.inpath, "",
            "Path for input file");
   // input
   opts.Add('y', "col", "c", false, req, &GD.col, "\n# input:",
            "read data in this column [-y|-c]");
   opts.Add('x', "xcol", "c", false, req, &GD.xcol, "",
            "also read 'x' data in this column [-x]");
   opts.Add('w', "wcol", "c", false, req, &GD.wcol, "",
            "weight with fabs() of data in this column [-w]");

   // modify input
   opts.Add(0, "beg", "xb", false, req, &GD.begstr, "\n# modify input:",
            "include only input that satisfies x > xb");
   opts.Add(0, "end", "xe", false, req, &GD.endstr, "",
            "include only input that satisfies x < xe");
   opts.Add(0, "min", "dmin", false, req, &GD.minstr, "",
            "include only input that satisfies data > dmin");
   opts.Add(0, "max", "dmax", false, req, &GD.maxstr, "",
            "include only input that satisfies data < dmax");
   opts.Add(0, "debias", "d", false, req, &GD.debstr, "",
            "remove bias d from data to compute stats");
   opts.Add(0, "debias0", "", false, req, &GD.debias0, "",
            "remove bias = (1st data pt) from data to compute stats");
   // plots
   opts.Add(0, "plot", "", false, req, &GD.doStemLeaf, "\n# plots:",
            "generate a stem-and-leaf plot from the data");
   opts.Add(0, "qplot", "", false, req, &GD.doQplot, "",
            "generate data for data vs. quantile plot [-> rstats.out]");
   opts.Add(0, "bin", "", false, req, &GD.binstr, "",
            "histogram: define bins and count data [ignore x, set nostats]\n"
            +pad+"  arg = <n> (int) compute approximately n bins\n"
            +pad+"  arg = <w> (float) compute bins of width w\n"
            +pad+"  arg = <n,w,cf> set bin number,width,center-of-first\n"
            +pad+"  (hint: pipe into plot -x 2 -y 3 --hist 0 -g 640x480)");
   // analysis
   opts.Add(0, "sum", "", false, req, &GD.doSum, "\n# analysis:",
            "compute sum of data [ignore x]");
   opts.Add(0, "sum+", "", false, req, &GD.doSumPlus, "",
            "compute sum, range, gaps and estimated stepsize [ignore x]");
   opts.Add(0, "fit", "f[,x]", false, req, &GD.fitstr, "",
            "fit a robust polynomial of degree f to data(xdata) [-> rstats.out]\n"
            +pad+"  if 1 or more <,x> are present, also evaluate fit at x(s)");
   opts.Add(0, "seq", "", false, req, &GD.doSeq, "",
            "output data, in input order, with sequential stats");
   opts.Add(0, "disc", "y[,x]", false, req, &GD.discstr, "",
            "output data, first differences, and discontinuities with stats\n"
            +pad+"  per segment; use y,x for data,xdata limits");
   // filters
   opts.Add(0, "fdf", "x", false, req, &GD.fdfstr, "\n# stats filters {*}:",
            "first-difference filter slip limit x");
   opts.Add(0, "fdf2", "x,s,r", false, req, &GD.fdf2str, "",
            "first-diff(2) filter, limits: slip x, sig s, ratio r");
   opts.Add(0, "wind", "n[,s,r]", false, req, &GD.windstr, "",
            "window filter width n, limits: slip s, ratio r");
   opts.Add(0, "xwind", "n[,s,r]", false, req, &GD.xwindstr, "",
            "window filter (--wind) with 2-sample stats");
   //opts.Add(0, "fix", "n[,x,s]", false, req, &GD.fixfstr, "",
   //         "SD fix filter width n, limits: slip x sigma s");
   // output
   opts.Add(0, "nostats", "", false, req, &GD.nostats, "\n# output:",
            "supress total stats output (for analyses)");
   opts.Add('q', "quiet", "", false, req, &GD.quiet, "",
            "supress title, timing and other non-essential output [-q]");
   opts.Add(0, "KS", "", false, req, &GD.doKS, "",
            "also output the Anderson-Darling statistic, a KS-test,\n"
            +pad+"  where AD > 0.752 implies non-normal");
   opts.Add(0, "outs", "s", false, req, &GD.outstr, "",
            "explicitly list all data outside s*(outlier limits)");
   opts.Add('b', "brief", "", false, req, &GD.brief, "",
            "single-line quiet stats output (conv, rob, wtd, r-wtd, 2-samp) [-b]\n"
            +pad+"  [or -bc -br -bw -brw -b2 for single quiet brief output]");
   opts.Add('l', "label", "L", false, req, &GD.label, "",
            "add label L to the (brief/disc/seq/fdf/wind/fft) outputs [-l]");
   opts.Add('p', "prec", "p", false, req, &GD.prec, "\n# format and help:",
            "specify precision of all float outputs [-p]");
   // help,verbose,debug handled by CommandLine

   // add options that are ignored (true if it has an arg)
   //opts.Add_ignore("--PRSoutput",true);

   // deprecated args
   opts.Add_deprecated("-c","-y");

   // --------------------------------------------------------------------------
   // declare it and parse it; write all errors to string GD.cmdlineErrors
   int iret = opts.ProcessCommandLine(argc,argv,PrgmDesc,
                         GD.cmdlineUsage,GD.cmdlineErrors,GD.cmdlineUnrecognized);
   if(iret == -2) return iret;      // bad alloc
   if(iret == -3) return iret;      // cmd line definition invalid

   // --------------------------------------------------------------------------
   // do extra parsing -- append errors to GD.cmdlineErrors
   vector<string> fields;
   ostringstream oss;

   // unrecognized arguments - few exceptions or an error
   if(GD.cmdlineUnrecognized.size() > 0) {
      vector<string> unrecogs;
      // backward compatibility...
      for(i=0; i<GD.cmdlineUnrecognized.size(); i++) {
         string str(GD.cmdlineUnrecognized[i]);
         if(str == "-bc")      GD.bc = true;
         else if(str == "-br") GD.br = true;
         else if(str == "-bw") GD.bw = true;
         else if(str == "-brw") GD.brw = true;
         else if(str == "-b2") GD.b2 = true;
         else {
            if(!GD.inputfile.empty()) unrecogs.push_back(str);
            else GD.inputfile = str;
         }
      }
      if(unrecogs.size()) {
         oss << " Error - unrecognized arguments\n";
         for(i=0; i<unrecogs.size(); i++)
            oss << unrecogs[i] << "\n";
         oss << " End of unrecognized arguments\n";
      }
   }

   // check inconsistent cmdline input
   if(GD.bw && GD.wcol == -1) {
      oss << " Warning - brief(w) but no --wcol - ignore bw output";
      GD.bw = false;
   }
   if(GD.b2 && GD.xcol == -1) {
      oss << " Warning - brief(2) but no --xcol - ignore b2 output";
      GD.b2 = false;
   }

   if(!GD.begstr.empty()) { GD.xbeg = asDouble(GD.begstr); GD.doxbeg = true; }
   if(!GD.endstr.empty()) { GD.xend = asDouble(GD.endstr); GD.doxend = true; }
   if(!GD.minstr.empty()) { GD.dmin = asDouble(GD.minstr); GD.dodmin = true; }
   if(!GD.maxstr.empty()) { GD.dmax = asDouble(GD.maxstr); GD.dodmax = true; }
   if(!GD.debstr.empty()) { GD.debias = asDouble(GD.debstr); GD.dodebias = true; }
   if(!GD.outstr.empty()) { GD.outscale = asDouble(GD.outstr); GD.doOuts = true; }

   // set switches using CommandLine::count()
   GD.doFit = (opts.count("fit") > 0);
   GD.doFDF = (opts.count("fdf") > 0);
   GD.doFDF2 = (opts.count("fdf2") > 0);
   GD.doWF = (opts.count("wind") > 0);
   GD.doXWF = (opts.count("xwind") > 0);
   //GD.doFixF = (opts.count("fix") > 0);

   // bin
   if(!GD.binstr.empty()) {
      GD.doBin = true;
      fields = split(GD.binstr,',');
      if(fields.size() == 1) {
         if(isDigitString(fields[0])) {
            GD.nbin = asInt(fields[0]);
            GD.whichbin = 1;
         }
         else if(isDecimalString(fields[0])) {
            GD.widbin = asDouble(fields[0]);
            GD.whichbin = 2;
         }
      }
      else if(fields.size() == 3) {
         GD.nbin = asInt(fields[0]);
         GD.widbin = asDouble(fields[1]);
         GD.firstbin = asDouble(fields[2]);
         GD.whichbin = 3;
      }
      else {
         oss << " Error - invalid argument to --bin " << GD.binstr << "\n";
         GD.doBin = false;
      }
   }

   // fit
   if(GD.doFit) {
      fields = split(GD.fitstr,',');
      GD.nfit = asInt(fields[0]);
      if(fields.size() > 1) {
         for(i=1; i<fields.size(); i++)
            GD.xevalfit.push_back(asDouble(fields[i]));
      }
   }

   // discontinuities
   if(!GD.discstr.empty()) {
      GD.doDisc = true;
      fields = split(GD.discstr,',');
      if(fields.size() == 1) {
         GD.ytol = asDouble(fields[0]);
         GD.xtol = -1.0;
      }
      else if(fields.size() == 2) {
         GD.ytol = asDouble(fields[0]);
         GD.xtol = asDouble(fields[1]);
      }
      else {
         oss << " Error - invalid argument to --disc " << GD.discstr << "\n";
         GD.doDisc = false;
      }
   }

   // fdf filter
   if(GD.doFDF) {
      fields = split(GD.fdfstr,',');
      if(fields.size() == 1) {
         GD.fdfstep = asDouble(fields[0]);
      }
      else {
         oss << " Error - invalid argument to --fdf " << GD.fdfstr << "\n";
         GD.doFDF = false;
      }
   }

   // fdf2 filter
   if(GD.doFDF2) {
      fields = split(GD.fdf2str,',');
      if(fields.size() == 3) {
         GD.fdfstep = asDouble(fields[0]);
         GD.fdfsig = asDouble(fields[1]);
         GD.fdfrat = asDouble(fields[2]);
      }
      else {
         oss << " Error - invalid argument to --fdf2 " << GD.fdf2str << "\n";
         GD.doFDF2 = false;
      }
   }

   //// fix filter
   //if(GD.doFixF) {
   //   fields = split(GD.fixfstr,',');
   //   if(fields.size() == 1) {
   //      GD.fixN = asInt(fields[0]);
   //   }
   //   else if(fields.size() == 3) {
   //      GD.fixN = asInt(fields[0]);
   //      GD.fixlim = asDouble(fields[1]);
   //      GD.fixsig = asDouble(fields[2]);
   //   }
   //   else {
   //      oss << " Error - invalid argument to --fix " << GD.fixfstr << "\n";
   //      GD.doFixF = false;
   //   }
   //}

   // window filters
   if(GD.doWF || GD.doXWF) {
      fields = split((GD.doWF ? GD.windstr : GD.xwindstr),',');
      if(fields.size() == 1)
         GD.windwidth = asInt(fields[0]);
      else if(fields.size() == 3) {
         GD.windstep = asDouble(fields[1]);
         GD.windratio = asDouble(fields[2]);
      }
      else
         oss << " Error - invalid argument to --" << (GD.doWF ? "":"x") << "wind "
               << (GD.doWF ? GD.windstr : GD.xwindstr) << "\n";
   }

   // set nostats
   if(GD.doBin || GD.doFDF || GD.doFDF2 || GD.doWF || GD.doXWF) // || GD.doFixF)
      GD.nostats = true;

   // set -b flags
   if(GD.brief) {
      GD.bc = GD.br = GD.brw = true;
      if(GD.wcol > -1) GD.bw = true;
      if(GD.xcol > -1) GD.b2 = true;
   }

   // set quiet when brief
   GD.quiet = (GD.quiet || GD.brief || GD.bc || GD.br || GD.bw || GD.brw || GD.b2);

   // --------------------------------------------------------------------------
   // add to command line errors
   GD.cmdlineErrors += oss.str();

   // set verbose and debug (CommandLine sets LOGlevel)
   GD.verbose = (LOGlevel >= VERBOSE);
   GD.debug = (LOGlevel - DEBUG);

   // --------------------------------------------------------------------------
   // dump it
   oss.str("");         // clear it
   oss << "------ Summary of " << GD.PrgmName
      << " command line configuration --------" << endl;
   opts.DumpConfiguration(oss);
      // perhaps dump the 'extra parsing' things
   oss << "------ End configuration summary --------" << endl;
   GD.cmdlineDump = oss.str();

   if(opts.hasHelp()) return 1;
   if(opts.hasErrors()) return 2;
   if(!GD.cmdlineErrors.empty()) return 2;
   return iret;
}
catch(Exception& e) { GPSTK_RETHROW(e); }
}

//------------------------------------------------------------------------------------
// Title, debug output of cmdline, define GD.msg, include_path for input file
int Prepare(void) throw(Exception)
{
try {
   int i,j;
   GlobalData& GD=GlobalData::Instance();

   // display title
   if(!GD.quiet) cout << "# " << GD.Title << endl;

   if(GD.debug > -1) {
      cout << "Found debug switch at level " << GD.debug << endl;
      cout << "\n" << GD.cmdlineUsage << endl;  // this will contain list of args
      GD.verbose = true;
   }
   if(GD.verbose && !GD.quiet) cout << GD.cmdlineDump << endl;

   // set msg
   ostringstream oss;
   oss << "Data of col " << GD.col;
   if(GD.xcol > -1) oss << ", x of col " << GD.xcol;
   oss << ", file " << GD.inputfile;
   GD.msg = oss.str();

   //include_path(GD.logpath,GD.logfile);
   //expand_filename(GD.logfile);

   if(GD.inputfile.empty()) {
      GD.inputfile = string("stdin");
      if(GD.verbose && !GD.quiet)
         cout << "# Input from stdin\n";
   }
   else {
      include_path(GD.inpath,GD.inputfile);
      expand_filename(GD.inputfile);
      if(GD.verbose && !GD.quiet)
         cout << "# Found input file name " << GD.inputfile << endl;
   }

   return 0;
}
catch(Exception& e) { GPSTK_RETHROW(e); }
}

//------------------------------------------------------------------------------------
int ReadAndCompute(void) throw(Exception)
{
try {
   GlobalData& GD=GlobalData::Instance();

   // open input file -------------------------------------------
   istream *pin;
   if(GD.inputfile != string("stdin")) {
      pin = new ifstream(GD.inputfile.c_str());
      if(pin->fail()) {
         cout << "Could not open file " << GD.inputfile << " .. abort.\n";
         return -2;
      }
   }
   else {
      pin = &cin;
   }

   // read input file -------------------------------------------
   unsigned int i,nd(0),nxd(0);
   {
      int j;                              // not unsigned!
      double d,x(-1.0),w(-1.0),bias;
      string line;
      vector<string> words;
      while(1) {
         getline(*pin,line);
         if(pin->eof() || !pin->good()) break;

         StringUtils::stripLeading(line," ");
         if(line[0] == '#') continue;

         StringUtils::stripTrailing(line,"\n");
         StringUtils::stripTrailing(line,"\r");
         StringUtils::stripTrailing(line," ");
         StringUtils::change(line,"\t"," ");

         if(line.empty()) continue;

         words = StringUtils::split(line,' ');
         j = words.size();

         //cout << "LINE (" << j << ") " << line << endl;

         // check input   NB col numbers start at 1, indexes start at 0
         if(j == 0) continue;
         if(GD.col > j) { nd++; continue; }
         if(GD.xcol > j) { nxd++; continue; }
         if(GD.wcol > j) continue;
         if(!(isScientificString(words[GD.col-1]))) { nd++; continue; }
         if(GD.xcol > -1 && !(isScientificString(words[GD.xcol-1])))
               { nd++; continue; }
         if(GD.wcol > -1 && !(isScientificString(words[GD.wcol-1]))) continue;

         // user limits on data
         d = asDouble(words[GD.col-1]);
         if(GD.dodmin && d < GD.dmin) continue;
         if(GD.dodmax && d > GD.dmax) continue;

         if(GD.xcol > -1) {
            x = asDouble(words[GD.xcol-1]);
            // user limits on x
            if(GD.doxbeg && x < GD.xbeg) continue;
            if(GD.doxend && x > GD.xend) continue;
         }
         if(GD.wcol > -1)
            w = asDouble(words[GD.wcol-1]);

         // debias
         if(GD.debias0 && GD.data.size() == 0) { GD.debias = d; GD.dodebias = true; }
         if(GD.dodebias) d -= GD.debias;

         //cout << "READ " << i << " " << d << " " << x << endl;
         GD.data.push_back(d);
         if(GD.xcol > -1) GD.xdata.push_back(x);
         if(GD.wcol > -1) GD.wdata.push_back(w);

      }

      if(pin != &cin) {
         ((ifstream *)pin)->close();
         delete pin;
      }
   }

   // check that input is good ----------------------------------
   if(GD.data.size() < 2) {
      cout << "Abort: not enough data: " << GD.data.size() << " data read";
      if(nd > 0) cout << " [data(col) not found on " << nd << " lines]";
      if(nxd > 0) cout << " [data(xcol) not found on " << nxd << " lines]";
      cout << endl;
      return 5;
   }
   if(GD.xcol != -1 && GD.xdata.size() == 0) {
      cout << "Abort: No data found in 'x' column." << endl;
      return 5;
   }
   if(nd > GD.data.size()/2)
      cout << "Warning: data(col) not found on " << nd << " lines" << endl;
   if(nxd > GD.xdata.size()/2)
      cout << "Warning: data(xcol) not found on " << nxd << " lines" << endl;

   if(GD.verbose) cout << "Found " << GD.data.size() << " data.\n";

   // compute stats ---------------------------------------------
   const int N(GD.data.size());
   for(i=0; i<N; i++) {
      GD.cstats.Add(GD.data[i]);
      if(GD.xcol > -1) GD.tsstats.Add(GD.xdata[i],GD.data[i]);
      if(GD.wcol > -1) GD.wstats.Add(GD.data[i], GD.wdata[i]);
   }

   // compute robust stats --------------------------------------------------
   {
      // NB do not sort GD.data and GD.xdata
      vector<double> data(GD.data),xdata(GD.xdata),robwts(N);

      if(xdata.size() > 0) QSort(&data[0],&xdata[0],N);
      else                 QSort(&data[0],N);

      Robust::Quartiles(&data[0],data.size(),GD.Q1,GD.Q3);
      // outlier limit (high) 2.5Q3-1.5Q1
      // outlier limit (low ) 2.5Q1-1.5Q3
      GD.mad = Robust::MedianAbsoluteDeviation(&data[0],N,GD.median);
      GD.mest = Robust::MEstimate(&data[0], N, GD.median, GD.mad, &robwts[0]);

      for(i=0; i<N; i++)
         GD.robwtstats.Add(data[i],robwts[i]);
   }

   return 0;
}
catch(Exception& e) { GPSTK_RETHROW(e); }
}

//------------------------------------------------------------------------------------
int OutputStats(void) throw(Exception)
{
try {
   GlobalData& GD=GlobalData::Instance();

   const int N(GD.data.size());
   cout << fixed << setprecision(GD.prec);

   // output stats ----------------------------------------------------------
   string fitmsg(GD.nfit==0 ? "" : "(fit resid)");
   string label(GD.label.empty() ? "" : " "+GD.label);
   // TD handle bias output better

   if(GD.bc || GD.b2) {
      cout << "rstats(con):" << label
         << " N " << setw(GD.prec) << GD.cstats.N()
         << "  Ave " << setw(GD.prec+3) << GD.cstats.Average()
         << "  Std " << setw(GD.prec+3) << GD.cstats.StdDev()
         << "  Var " << setw(GD.prec+3) << GD.cstats.Variance()
         << "  Min " << setw(GD.prec+3) << GD.cstats.Minimum()
         << "  Max " << setw(GD.prec+3) << GD.cstats.Maximum()
         << "  P2P " << setw(GD.prec+3) << GD.cstats.Maximum()-GD.cstats.Minimum();
      if(GD.dodebias) cout << " Bias " << GD.debias;
      cout << endl;
   }
   else if(!GD.quiet) {
      cout << "Conventional statistics: " << GD.msg << ":\n";
      cout << GD.cstats << "  Median = " << GD.median << endl;
      if(GD.dodebias) cout << " Bias    = " << GD.debias << endl;
   }

   if(GD.xcol > -1) {
      if(GD.b2) {
         cout << "rstats(two):" << label
            << " N " << setw(GD.prec) << GD.data.size()
            //<< " VarX " << setprecision(GD.prec) << GD.tsstats.VarianceX()
            //<< " VarY " << setprecision(GD.prec) << GD.tsstats.VarianceY()
            << "  Int " << setprecision(GD.prec) << GD.tsstats.Intercept()
            << "  Slp " << setprecision(GD.prec) << GD.tsstats.Slope()
            << " +- " << setprecision(GD.prec) << GD.tsstats.SigmaSlope()
            << "  CSig " << setprecision(GD.prec) << GD.tsstats.SigmaYX()
            << "  Corr " << setprecision(GD.prec) << GD.tsstats.Correlation();
         if(GD.dodebias) cout << "  Bias " << GD.debias;
         cout << endl;
      }
      else if(!GD.quiet) {
         cout << "Two-sample statistics: " << GD.msg << ":\n"
            << setprecision(GD.prec) << GD.tsstats << endl;
         if(GD.dodebias) cout << "  Bias " << GD.debias;
      }
   }

   if(GD.bw && GD.wcol > -1) {
      cout << "rstats(wtd):" << label
         << " N " << setw(GD.prec) << GD.wstats.N()
         << "  Ave " << setw(GD.prec+3) << GD.wstats.Average()
         << "  Std " << setw(GD.prec+3) << GD.wstats.StdDev()
         << "  Var " << setw(GD.prec+3) << GD.wstats.Variance()
         << "  Min " << setw(GD.prec+3) << GD.wstats.Minimum()
         << "  Max " << setw(GD.prec+3) << GD.wstats.Maximum()
         << "  P2P " << setw(GD.prec+3) << GD.wstats.Maximum()-GD.wstats.Minimum();
      if(GD.dodebias) cout << " Bias " << GD.debias;
      cout << endl;
   }
   else if(!GD.quiet && GD.wcol > -1) {
      cout << "Conventional weighted statistics: "
            << GD.msg << ", wt of col " << GD.wcol << ":\n"
            << fixed << setprecision(GD.prec) << GD.wstats << endl;
      if(GD.dodebias) cout << " Bias    = " << GD.debias << endl;
   }

   if(GD.brw) {
      cout << "rstats(rwt):" << label
         << " N " << setw(GD.prec) << GD.robwtstats.N()
         << "  Ave " << setw(GD.prec+3) << GD.robwtstats.Average()
         << "  Std " << setw(GD.prec+3) << GD.robwtstats.StdDev()
         << "  Var " << setw(GD.prec+3) << GD.robwtstats.Variance()
         << "  Min " << setw(GD.prec+3) << GD.robwtstats.Minimum()
         << "  Max " << setw(GD.prec+3) << GD.robwtstats.Maximum()
         << "  P2P " << setw(GD.prec+3)
                                 << GD.robwtstats.Maximum()-GD.robwtstats.Minimum();
      if(GD.dodebias) cout << " Bias " << GD.debias;
      cout << endl;
   }
   else if(!GD.quiet) {
      cout << "Conventional statistics with robust weighting: " << GD.msg << ":\n"
         << fixed << setprecision(GD.prec) << GD.robwtstats << endl;
      if(GD.dodebias) cout << " Bias    = " << GD.debias << endl;
   }

   if(GD.br) {
      cout << "rstats(rob):" << label
         << " N " << setw(GD.prec) << GD.data.size()
         << "  Med " << setw(GD.prec+3) << GD.median << "  MAD " << GD.mad
         << "  Min " << setw(GD.prec+3) << GD.cstats.Minimum()
         << "  Max " << GD.cstats.Maximum()
         << "  P2P " << setw(GD.prec+3) << GD.cstats.Maximum()-GD.cstats.Minimum()
         << "  Q1 " << setw(GD.prec+3) << GD.Q1 << "  Q3 " << setw(GD.prec+3)<< GD.Q3
         << "  QL " << setw(GD.prec+3) << 2.5*GD.Q1-1.5*GD.Q3
         << "  QH " << setw(GD.prec+3) << 2.5*GD.Q3-1.5*GD.Q1;
      if(GD.dodebias) cout << "  Bias " << GD.debias;
      cout << endl;
   }
   else if(!GD.quiet) {
      cout << "Robust statistics: " << GD.msg << ":\n";
	   cout << " Number    = " << GD.data.size() << endl;
	   cout << " Quartiles = " << setw(11) << setprecision(GD.prec) << GD.Q1
                     << "(1) " << setw(11) << GD.Q3
                     << "(3) " << setw(11) << 2.5*GD.Q3-1.5*GD.Q1
                     << "(H) " << setw(11) << 2.5*GD.Q1-1.5*GD.Q3
                     << "(L)" << endl;
	   cout << " Median = " << GD.median << "   MEstimate = " << GD.mest
	        << "   MAD = " << GD.mad << endl;
      if(GD.dodebias) cout << " Bias      = " << GD.debias << endl;
   }

   if(GD.doKS) {
      GD.KS = ADtest(&GD.data[0],N,GD.cstats.Average(),GD.cstats.StdDev(),false);
	   cout << "rstats KS test = " << setprecision(GD.prec) << GD.KS << endl;
   }

   return 0;
}
catch(Exception& e) { GPSTK_RETHROW(e); }
}

//------------------------------------------------------------------------------------
int StemAndLeaf(void) throw(Exception)
{
try {
   GlobalData& GD=GlobalData::Instance();

   try {
      vector<double> data(GD.data);
      QSort(&data[0],data.size());

      // NB assumes array is sorted
      Robust::StemLeafPlot(cout, &data[0], data.size(), GD.msg);
   }
   catch(Exception& e) {
      if(e.getText(0) == string("Invalid input") ||
         e.getText(0) == string("Array has zero range")) {
         cout << "(No stem and leaf plot; data is trivial)\n";
         return 0;
      }
      //if(e.getText(0) == string("Array is not sorted"))
      GPSTK_RETHROW(e);
   }

   return 0;
}
catch(Exception& e) { GPSTK_RETHROW(e); }
}

//------------------------------------------------------------------------------------
int QuantilePlot(void) throw(Exception)
{
try {
   unsigned int i;
   GlobalData& GD=GlobalData::Instance();

   // get quantiles
   vector<double> qdata(GD.data.size());
   Robust::Quantiles(&qdata[0],qdata.size());

   // output to file qplot.out
   ostream *pout = new ofstream("qplot.out");
   if(pout->fail()) {
      cout << "Unable to open file qplot.out - output to screen\n";
      pout = &cout;
   }
   else cout << "Output quantiles, data to file qplot.out\n";

   // get TS stats
   TwoSampleStats<double> TSS;
   for(i=0; i<GD.data.size(); i++) TSS.Add(qdata[i],GD.data[i]);

   *pout << "# Quantile plot mean " << setprecision(GD.prec) << TSS.Intercept()
      << " std (slope) " << TSS.Slope() << " quantile data line follow:" << endl;
   for(i=0; i<GD.data.size(); i++)
      *pout << qdata[i] << " " << GD.data[i]
         << " " << TSS.Intercept() + TSS.Slope()*qdata[i]
         << endl;

   if(pout != &cout) ((ofstream *)pout)->close();

   cout << "Data vs quantiles fit to line yields y-intercept (=mean) "
      << setprecision(3) << TSS.Intercept()
      << " and slope (=std.dev.) " << TSS.Slope() << endl;
      //<< " try `plot qplot.out -x 1 -y 2,data -y 3,line,lines"
      //<< " -xl quantile -yl data -t \"Quantile plot\"`"
      //<< endl;

   return 0;
}
catch(Exception& e) { GPSTK_RETHROW(e); }
}

//------------------------------------------------------------------------------------
// bins - given min, max and number of bins, find "pretty" bin boundaries
// (first-bin,step,<have nbins>) where first-bin is the *center* of the first bin,
// return 0 if ok
int Bins(const double& min, const double& max,
            int& nbins, double& firstbin, double& binstep, int& sexp) throw(Exception)
{
   if(nbins <= 2) GPSTK_THROW(Exception("Too few bins"));
   firstbin = binstep = 0.0;

   double amin(min),amax(max);
   if(amin > amax) { amin = max; amax = min; }
   else if(amin == amax) GPSTK_THROW(Exception("Equal limits"));

   //cout << "# Min Max " << fixed << setprecision(3) << min << " " << max << endl;
   binstep = (amax-amin)/double(nbins);
   //cout << "# Raw binstep " << binstep << endl;
   double tmp = log10(double(binstep)) - 1.0;
   sexp = int(tmp + (tmp > 0 ? 0.5 : -0.5));
   //cout << "# tmp is " << tmp << " and initial scale exp is " << sexp << endl;
   double scal = pow(10.0,sexp);
   //cout << "# scal binstep/scal " << scal << " " << binstep/scal <<endl;
   while(binstep/scal < 1.0) { scal /= 10.0; sexp--; }
   while(binstep/scal >= 10.0) { scal *= 10.0; sexp++; }
   //cout << "# Scale exponent is " << sexp << endl;
   binstep = double(int(0.5+binstep/scal)*scal);
   //cout << "# binstep " << binstep << endl;
   if(::fabs(binstep) < 1.e-3) { cout << " Error - binstep 0\n"; return -1; }
   double half(binstep/2.0);
   firstbin = binstep * int((amin + (amin > 0 ? 0.5 : -0.5))/binstep);
   while(firstbin-half > min) firstbin -= binstep;
   while(firstbin+half < min) firstbin += binstep;
   nbins = int((max-firstbin+half)/binstep);
   while(firstbin+(nbins-1.5)*binstep > max) nbins--;
   while(firstbin+(nbins-0.5)*binstep < max) nbins++;
   //cout << "# Check: first bin " << fixed << setprecision(2) << firstbin-0.5*binstep
   //   << " < " << min << " < " << firstbin+0.5*binstep << endl;
   //cout << "# Check: last bin " << fixed << setprecision(2)
   //   << firstbin+(nbins-1.5)*binstep << " < " << max << " < "
   //   << firstbin+(nbins-0.5)*binstep << endl;
   return 0;
}

//------------------------------------------------------------------------------------
int FindBins(void) throw(Exception)
{
try {
   unsigned int i,j,k;
   GlobalData& GD=GlobalData::Instance();

   int binprec;
   const double min(GD.cstats.Minimum()), max(GD.cstats.Maximum());
   if(GD.whichbin == 1) {        // only n user input
      i = Bins(min,max,GD.nbin,GD.firstbin,GD.widbin,binprec);       // bins
      if(i) return -1;
      if(binprec >= 0) binprec = 0; else binprec = -binprec;
   }
   else if(GD.whichbin == 2) {   // compute firstbin from min, max and GD.widbin
      GD.nbin = 1+int(0.5+(max-min)/GD.widbin);
      GD.firstbin = int((min/GD.widbin)+(min>0.0 ? 0.5:-0.5))*GD.widbin;
      if(min < GD.firstbin-GD.widbin/2.0) { GD.nbin++; GD.firstbin -= GD.widbin; }
      if(max > GD.firstbin+(GD.nbin-0.5)*GD.widbin) { GD.nbin++; }
   }
   cout << fixed << setprecision(binprec);
   //cout << "# Bins: n " << GD.nbin << " start " << GD.firstbin
   //         << " step " << GD.widbin << " prec " << binprec << endl;
   //cout << "Bin centers: (edges are center +- GD.widbin/2)";
   //for(i=0; i<GD.nbin; i++) cout << " " << GD.firstbin + i*GD.widbin; cout << endl;
   if(GD.nbin > 100) {
      cout << "Error - too many bins: " << GD.nbin << endl;
      return 0;
   }

   double half(GD.widbin/2.0);
   vector<int> bins(GD.nbin,0);
   for(k=0,i=0; i<GD.data.size(); i++) {
      j = int((GD.data[i]-GD.firstbin+half)/GD.widbin);
      //double cen = GD.firstbin+j*GD.widbin;
      //cout << " Data " << i << " in bin " << j << " : "
      //   << cen-half << " < " << GD.data[i] << " < " << cen+half << " "
      //   << ((cen-half < GD.data[i] && GD.data[i] < cen+half) ? "ok":"oops")
      //   << endl;
      if(j < 0 || j > GD.nbin-1) {
         cout << "# Warning - invalid bin " << j << " for data " << GD.data[i]
                  << endl;
         continue;
      }
      bins[j]++;
      k++;
   }

   // write out data (bin centers)
   cout << "# bins: N,width,first " << GD.nbin
         << "," << GD.widbin << "," << GD.firstbin << endl;
   cout << "# n center samples (low_edge to high_edge)" << endl;
   cout << "# total number of samples within bins " << k << endl;
   for(i=0; i<GD.nbin; i++)
      cout << setw(3) << i+1 << " " << setprecision(binprec)
         << GD.firstbin+i*GD.widbin << " " << setw(3) << bins[i]
         << setprecision(binprec+1)
         << "    (" << GD.firstbin+(i-0.5)*GD.widbin << " to "
         << GD.firstbin+(i+0.5)*GD.widbin << ")" << endl;

   return 0;
}
catch(Exception& e) { GPSTK_RETHROW(e); }
}

//------------------------------------------------------------------------------------
int ComputeSum(void) throw(Exception)
{
try {
   unsigned int i,j,k;
   GlobalData& GD=GlobalData::Instance();

   // compute sum, dt, gaps -------------------------------------------------
   // NB e.g. for files dgar3650.12o.Z etc try
   // ls -1 dgar*.12o.Z | perl -nl -e 'print substr($_,4,3)' | rstats --sum
   // bash requires either '..$_..' or "..\$_.." on the perl cmd
   bool first(true);
   const int ndtmax(9);
   int jj,kk,nleast,ndt[ndtmax];
   double sum(0.0),prev,dt,bestdt[ndtmax];
   vector<int> gapcounts;
   if(GD.doSumPlus) for(j=0; j<ndtmax; j++) ndt[j] = -1;

   // compute dt and sum
   prev = sum = GD.data[0];
   for(i=1; i<GD.data.size(); i++) {
      sum += GD.data[i];
      if(GD.doSumPlus) {
         dt = GD.data[i] - prev;
         for(j=0; j<ndtmax; j++) {
            if(ndt[j] <= 0) { bestdt[j]= dt; ndt[j]=1; break; }
            if(dt != 0.0 && fabs((dt-bestdt[j])/dt) < 0.01) { ndt[j]++; break; }
            if(j == ndtmax-1) {
               kk = 0;
               nleast = ndt[kk];
               for(k=1; k<ndtmax; k++)
                  if(ndt[k]<=nleast) { kk=k; nleast=ndt[k]; }
               ndt[kk]=1; bestdt[kk]=dt;
            }
         }
         prev = GD.data[i];
      }
   }

   if(GD.doSumPlus) {
      for(j=0,i=1; i<ndtmax; i++) { if(ndt[i]>ndt[j]) j=i; }
      bestdt[0] = bestdt[j]; ndt[0] = ndt[j];

      // find gaps
      for(i=0; i<GD.data.size(); i++) {
         dt = GD.data[i] - GD.data[0];
         jj = int(0.5+dt/bestdt[0])+1;    // compute the gapcount

         // update gap count for epochs
         if(gapcounts.size() == 0) {      // create the list
            gapcounts.push_back(jj);      // start time
            gapcounts.push_back(jj-1);    // end time
         }
         // update existing list
         k = gapcounts.size() - 1;        // index of the current end time
         if(jj == gapcounts[k] + 1) {     // no gap
            gapcounts[k] = jj;
         }
         else {                           // found a gap
            gapcounts.push_back(jj);      // start time
            gapcounts.push_back(jj);      // end time
         }
      }
   }

<<<<<<< HEAD
   // output
   cout << "Sum = " << fixed << setprecision(GD.prec) << sum << endl;
   if(GD.doSumPlus) {
      k = gapcounts.size()-1;          // size() is at least 2
      cout << "Best step = " << bestdt[0]
         << " (" << 100.*ndt[0]/(GD.data.size()-1) << "%)"
         << " : total " << GD.data.size() << " data, counts "
         << gapcounts[0] << " thru " << gapcounts[k] << endl;
      cout << "Range " << GD.data[0] << " thru " << GD.data[GD.data.size()-1] << endl;
      if(k <= 2)
         cout << "No gaps." << endl;
      else
         for(i=1; i<=k-2; i+=2) {
         jj = gapcounts[i+1]-gapcounts[i]-1;
         cout << "Gap at cnt " << gapcounts[i]+1
            << " = data " << GD.data[0]+gapcounts[i]*bestdt[0]
            << " : size " << jj << " cnts = " << jj*bestdt[0] << " data" << endl;
      }
      cout << endl;
   }

   return 0;
}
catch(Exception& e) { GPSTK_RETHROW(e); }
}

//------------------------------------------------------------------------------------
int FitPoly(void) throw(Exception)
{
try {
   unsigned int i,j;
   GlobalData& GD=GlobalData::Instance();

   vector<double> savedata(GD.data), robwts(GD.data.size());
   double *coef,eval,xx,x0;

   coef = new double[GD.nfit];
   if(!coef) {
      cout << "Abort: allocate coefficients failed.\n";
      return -4;
   }

   int iret = Robust::RobustPolyFit(&GD.data[0], &GD.xdata[0], GD.data.size(),
                                    GD.nfit, &coef[0], &robwts[0]);

   cout << "RobustPolyFit returns " << iret << endl;
   if(iret == 0) {
      cout << " Coefficients:" << setprecision(GD.prec);
      for(i=0; i<GD.nfit; i++) {
         if(fabs(coef[i]) < 0.001)
            cout << " " << scientific;
         else
            cout << " " << fixed;
         cout << coef[i];
      }
      cout << endl << fixed << setprecision(GD.prec);
      cout << " Offsets: Y(col " << GD.col << ") " << savedata[0]
         << " X(col " << GD.xcol << ") " << GD.xdata[0] << endl;

      // output to file rstats.out
      ostream *pout = new ofstream("rstats.out");
      if(pout->fail()) {
         cout << "Unable to open file rstats.out - output to screen\n";
         pout = &cout;
      }
      else {
         cout << " Output polynomial fit to file rstats.out (try plotrfit)\n";
         //cout << " Try the command plot rstats.out -x 1 -y 4,residuals "
         //   << "-y2 2,data,points -y2 3,fit,lines -xl X -yl Residuals \\\n     "
         //   << "-y2l \"Data and fit\" -t \"Robust fit (degree " << GD.nfit
         //   << "), output of rstats for file " << GD.inputfile << "\"\n";
      }

      // write to rstats.out
      x0 = GD.xdata[0];
      *pout << "#Xdata, Data, fit, resid, weight (" << GD.data.size() << " pts):"
         << fixed << setprecision(GD.prec) << endl;
      for(i=0; i<GD.data.size(); i++) {
         eval = savedata[0] + coef[0];
         xx = GD.xdata[i]-x0;
         for(j=1; j<GD.nfit; j++) { eval += coef[j]*xx; xx *= (GD.xdata[i]-x0); }
         *pout << fixed << setprecision(GD.prec)
               << GD.xdata[i] << " " << savedata[i]
               << " " << eval << " " << GD.data[i]
               << scientific << " " << robwts[i] << endl;
      }
      for(i=0; i<GD.xevalfit.size(); i++) {
         eval = savedata[0] + coef[0];
         xx = GD.xevalfit[i]-x0;
         for(j=1; j<GD.nfit; j++) { eval += coef[j]*xx; xx *= (GD.xevalfit[i]-x0); }
         *pout << fixed << setprecision(GD.prec) << "#Evaluate_Fit(X): X = "
               << GD.xevalfit[i] << " F(X) = " << eval << endl;
         cout << fixed << setprecision(GD.prec) << " Evaluate Fit("
               << GD.xevalfit[i] << ") = " << eval << endl;
      }

      if(pout != &cout) ((ofstream *)pout)->close();

      //QSort(&robwts[0],robwts.size());
      //Robust::StemLeafPlot(cout, &robwts[0], robwts.size(), "weights");
   }
   //cout << endl;
   delete[] coef;

   ostringstream oss;
   oss << "Residuals of fit (deg " << GD.nfit << ") col " << GD.col
      << " vs x col " << GD.xcol << ", file " << GD.inputfile;
   GD.msg = oss.str();

   return 0;
}
catch(Exception& e) { GPSTK_RETHROW(e); }
}

//------------------------------------------------------------------------------------
int Sequential(void) throw(Exception)
{
try {
   GlobalData& GD=GlobalData::Instance();

   Stats<double> stats;
   cout << "Data and sequential stats ([lab] [xdata] data n ave std)\n";
   cout << fixed << setprecision(GD.prec);
   for(unsigned int i=0; i<GD.data.size(); i++) {
      stats.Add(GD.data[i]);
      if(!GD.label.empty()) cout << GD.label << " ";
      if(GD.xdata.size()>0) cout << GD.xdata[i] << " ";
      cout << GD.data[i] << "   " << stats.N() << " "
           << stats.Average() << " "
           << (stats.N() > 1 ? stats.StdDev() : 0.0) << endl;
   }

   return 0;
}
catch(Exception& e) { GPSTK_RETHROW(e); }
}

//------------------------------------------------------------------------------------
int Discontinuity(void) throw(Exception)
{
try {
   unsigned int i,j,k;
   GlobalData& GD=GlobalData::Instance();

   j = GD.data.size();
   k = GD.xdata.size();

   cout << fixed << setprecision(GD.prec);
   cout << "# Output " << (k > 0 ? "xdata,":"")
         << " data, 1st diff, and stats;\n# discontinuity tolerance y="
         << GD.ytol << ", x=" << GD.xtol << endl;
   cout << "#" << (GD.label.empty() ? "" : " [lab]") << (k > 0 ? " xdata" : "")
      << " data 1st-diff-y n ave std MSG(for disc.s)\n";
   cout << "# MSG=DISC" << (k > 0 ? " del-x" : "") << " del-data"
      << " (stats-for-prev-seg:) N ave std" << (k > 0 ? " xbeg xend" : "")
      << " gap/slip/EOD" << endl;

   double xlast(k > 0 ? GD.xdata[0] : 0);
   Stats<double> segstats;
   ostringstream oss;

   segstats.Add(GD.data[0]);
   if(k > 0) cout << GD.xdata[0] << " ";
   cout << GD.data[0] << " " << 0.0 << "   "
        << 1 << " " << GD.data[0] << " " << 0.0 << endl;

   for(i=1; i<j; i++) {                // loop over data (starting at 1)
      bool slip(false), gap(false);
      double fd(GD.data[i]-GD.data[i-1]);
      oss.str("");

      // is there a gap?
      if(k > 0 && GD.xtol > 0 && fabs(GD.xdata[i]-GD.xdata[i-1]) > GD.xtol)
         gap=true;

      // is there a potential discontinuity?
      // TD eliminate outliers, which produce adjacent fd's of opposite sign
      if(fabs(fd) > GD.ytol)
         slip=true;

      if(gap || slip || i==j-1) {
         oss << " DISC" << fixed << setprecision(GD.prec);
         if(k > 0) {
            if(i < j-1) oss << " " << GD.xdata[i]-GD.xdata[i-1];
            else        oss << " " << "00";
=======
      // output quantile plot --------------------------------------------------
      if(qplot) {
         xdata.resize(data.size());    // replace xcol data with quantiles.
         Robust::Quantiles(&data[0],data.size());
         // output to file rstats.out
         pout = new ofstream("qplot.out");
         if(pout->fail()) {
            cout << "Unable to open file qplot.out - output to screen\n";
            pout = &cout;
>>>>>>> da717da0
         }
         if(i < j-1) oss << " " << fd;
         else        oss << " " << "00";

         if(i == j-1) segstats.Add(GD.data[i]);

         oss << " " << segstats.N()
            << " " << segstats.Average()
            << " " << (segstats.N()>1 ? segstats.StdDev() : 0.0);
         if(k > 0) oss << " " << xlast << " " << GD.xdata[i==j-1 ? i:i-1];

         if(slip) oss << " slip";
         if(gap) oss << " gap";
         if(i==j-1) oss << " EOD";

         segstats.Reset();
      }

      if(gap) xlast = GD.xdata[i];

      segstats.Add(GD.data[i]);

      // output data
      if(!GD.label.empty()) cout << GD.label << " ";
      if(k > 0) cout << GD.xdata[i] << " ";
      cout << GD.data[i] << " " << fd << "   "
           << segstats.N() << " "
           << segstats.Average() << " "
           << (segstats.N() > 1 ? segstats.StdDev() : 0.0)
           << oss.str()
           << endl;
   }

   return 0;
}
catch(Exception& e) { GPSTK_RETHROW(e); }
}

//------------------------------------------------------------------------------------
int FDFilter(void) throw(Exception)
{
try {
   unsigned int i,j,k;
   GlobalData& GD=GlobalData::Instance();

   // for output (TD make option) fill flags first
   vector<int> flags(GD.data.size(),0);

   // xdata and flags must exist but may be empty
   FirstDiffFilter<double> fdf(GD.xdata, GD.data, flags);
   fdf.setprecision(GD.prec);
   fdf.setLimit(GD.fdfstep);
   i = fdf.filter();
   cout << "# FD Filter returns " << i << endl;
   if(i < 0) cout << "# FD Filter failed (" << i << ")" << endl;
   else {
      if(GD.doFDF2) {
         string str;
         i = fdf.analyze2(GD.fdfrat,GD.fdfsig,str);
         cout << "#" << str << endl;
         return 0;
      }
      else i = fdf.analyze();

      if(i < 0) cout << "# FD Filter analysis failed (" << i << ")" << endl;

      for(i=0; i<fdf.results.size(); i++)
         fdf.getStats(fdf.results[i]);
      fdf.setDumpNoAnal(GD.verbose);
      fdf.dump(cout, GD.label);

      // clean the data based on results of filter
      vector< FilterHit<double> > hit=fdf.getResults();
      for(j=0; j<hit.size(); j++) {
         if(hit[j].type == FilterHit<double>::BOD) continue;
         else if(hit[j].type == FilterHit<double>::outlier) {
            for(k=0; k<hit[j].npts; k++)
               flags[hit[j].index+k] = -1;      // flag for outlier
         }
         else if(hit[j].type == FilterHit<double>::slip) {
            for(k=hit[j].index; k<GD.data.size(); k++)
               GD.data[k] -= hit[j].step;
         }
      }

      // write cleaned data to rstats.out
      ostream *pout = new ofstream("rstats.out");
      if(pout->fail()) {
         cout << "Unable to open file rstats.out - output to screen\n";
         pout = &cout;
      }

      for(i=0; i<GD.data.size(); i++)
         *pout << fixed << setprecision(GD.prec) << i
               << " " << (GD.xdata.size() ? GD.xdata[i] : (double)(i))
               << " " << GD.data[i] << " " << flags[i] << endl;
      if(pout != &cout) ((ofstream *)pout)->close();
   }

   return 0;
}
catch(Exception& e) { GPSTK_RETHROW(e); }
}

//------------------------------------------------------------------------------------
int WindFilter(void) throw(Exception)
{
try {
   unsigned int i;
   GlobalData& GD=GlobalData::Instance();

   // for output fill flags first
   vector<int> flags(GD.data.size(),0);

   // xdata and flags must exist but may be empty
   WindowFilter<double> wf(GD.xdata, GD.data, flags);
   wf.setTwoSample(GD.doXWF);
   wf.setWidth(GD.windwidth);
   wf.setMinRatio(GD.windratio);
   wf.setMinStep(GD.windstep);
   wf.setprecision(GD.prec);
   i = wf.filter();
   if(i < 0) cout << "# window filter failed (" << i << ")" << endl;
   else {
      if(GD.debug > -1) wf.setDebug(true);
      wf.analyze();           // ignore return values
      if(GD.verbose) wf.setDumpAnalMsg(true);
      wf.dump(cout, GD.label);
   }

   return 0;
}
catch(Exception& e) { GPSTK_RETHROW(e); }
}

//------------------------------------------------------------------------------------
//int FixFilter(void) throw(Exception)
//{
//try {
//   unsigned int i,j,k;
//   GlobalData& GD=GlobalData::Instance();
//
//   cout << "# fix filter with width " << GD.fixN << ", limit "
//         << fixed << setprecision(3)
//         << GD.fixlim << " and siglim " << GD.fixsig << endl;
//
//   // iterate filter-Rstats-analysis
//   double slim;
//   unsigned iter(0),itermax(3);
//   vector<int> flags(GD.data.size(),0);
//   while(iter < itermax) {
//      // must redefine filter each time since arrays (const in fdf) change
//      FDiffFilter<double> fdf(GD.xdata, GD.data, flags);
//      fdf.setWidth(GD.fixN);
//      fdf.setSigma(GD.fixsig);
//      fdf.setLimit(GD.fixlim);
//      fdf.setprecision(5);
//      fdf.setw(10);
//
//      // filter the data
//      i = fdf.filter();
//      //cout << "# filter returned " << i << endl;
//      if(i <= 2) { cout << "Not enough data, abort.\n"; return 0; }
//
//      //TEMP?if(iter > 0 && fdf.getNhighSigma() == 0)
//      //TEMP?   { cout << "Done.\n"; break; }
//
//      // change sig lim?
//      i = fdf.RstatsOnSigma(slim);
//      cout << "# Estimated sigma limit " << fixed << setprecision(5)
//                  << slim << " with " << i << " hi-sigma points " << endl;
//
//      if(slim > GD.fixsig)
//         fdf.setSigma(slim);        // use the new sigma limit
//
//      fdf.analysis();               // get the outliers and slips
//
//      // run over results - NB flags is const in fdf
//      for(i=0; i<fdf.results.size(); i++) {
//         cout << "# Result # " << i << " " << fdf.results[i].asString() << endl;
//
//         // mark outliers
//         if(fdf.results[i].type == FDFResult<double>::OUT) {
//            k = fdf.results[i].index;
//            for(j=0; j<fdf.results[i].npts; j++) {
//               flags[k+j] = 1;
//            }
//         }
//
//         // fix slips
//         else if(fdf.results[i].type == FDFResult<double>::SLIP) {
//            if(::fabs(fdf.results[i].step) < GD.fixlim) {
//               cout << "# Slip too small: " << fixed << setprecision(3)
//                  << fdf.results[i].step << " < " << GD.fixlim << endl;
//               continue;
//            }
//
//            int islip(fdf.results[i].step
//                        + (fdf.results[i].step >= 0.0 ? 0.5:-0.5));
//            if(islip) {
//               cout << "# Fix slip " << islip
//                        << " " << fdf.results[i].asString() << endl;
//
//               for(j=fdf.results[i].index; j<GD.data.size(); j++)
//                  GD.data[j] -= islip;
//            }
//         }
//      }
//
//      fdf.dump(cout,"FIX"+StringUtils::asString(iter));
//
//      //fdf.setSigma(fixsig);         // reset it
//
//      ++iter;
//   }  // end iteration
//
//   return 0;
//}
//catch(Exception& e) { GPSTK_RETHROW(e); }
//}

//------------------------------------------------------------------------------------
int Outliers(void) throw(Exception)
{
try {
   unsigned int i,j;
   GlobalData& GD=GlobalData::Instance();

   double ave(GD.cstats.Average()),sig(GD.cstats.StdDev());
   // normally GD.outscale=1: 2.5*Q3 - 1.5*Q1;
   double OH = GD.Q3 + GD.outscale*1.5*(GD.Q3-GD.Q1);
   // normally GD.outscale=1: 2.5*Q1 - 1.5*Q3;
   double OL = GD.Q1 - GD.outscale*1.5*(GD.Q3-GD.Q1);
   vector<int> outhi,outlo;
   for(i=0; i<GD.data.size(); i++) {
      if(GD.data[i] > OH)
         outhi.push_back(i);
      else if(GD.data[i] < OL)
         outlo.push_back(i);
   }
   cout << "There are " << outhi.size()+outlo.size() << " outliers; "
      << outlo.size() << " low (< " << setprecision(GD.prec) << OL << ") and "
      << outhi.size() << " high (> " << setprecision(GD.prec) << OH << ")."
      << endl << "     n  " << (GD.xdata.size() > 0 ? "x-value" : "")
      << "   value  val/outlim  val-ave (val-ave)/sig" << endl;
   // NB data and xdata have been sorted together
   for(j=1,i=0; i<outlo.size(); i++,j++) {
      cout << " OTL " << j << " ";
      if(GD.xdata.size() > 0) cout << GD.xdata[outlo[i]] << " ";
      cout << GD.data[outlo[i]] << " " << GD.data[outlo[i]]/OL
         << " " << GD.data[outlo[i]]-ave
         << " " << (GD.data[outlo[i]]-ave)/sig << endl;
   }
   for(i=0; i<outhi.size(); i++,j++) {
      cout << " OTH " << j << " ";
      if(GD.xdata.size() > 0) cout << GD.xdata[outhi[i]] << " ";
      cout << GD.data[outhi[i]] << " " << GD.data[outhi[i]]/OH
         << " " << GD.data[outhi[i]]-ave
         << " " << (GD.data[outhi[i]]-ave)/sig << endl;
   }

   return 0;
}
catch(Exception& e) { GPSTK_RETHROW(e); }
}

//------------------------------------------------------------------------------------
int DumpData(string msg) throw(Exception)
{
try {
   unsigned int i;
   GlobalData& GD=GlobalData::Instance();

   for(i=0; i<GD.data.size(); i++) {
      cout << msg << " " << fixed << setprecision(GD.prec) << i;
      if(GD.xcol > -1) cout << " " << GD.xdata[i];
      cout << " " << GD.data[i];
      if(GD.wcol > -1) cout << " " << GD.wdata[i];
      cout << endl;
   }

   return 0;
}
catch(Exception& e) { GPSTK_RETHROW(e); }
}

//------------------------------------------------------------------------------------
//------------------------------------------------------------------------------------<|MERGE_RESOLUTION|>--- conflicted
+++ resolved
@@ -1,39 +1,3 @@
-//============================================================================
-//
-//  This file is part of GPSTk, the GPS Toolkit.
-//
-//  The GPSTk is free software; you can redistribute it and/or modify
-//  it under the terms of the GNU Lesser General Public License as published
-//  by the Free Software Foundation; either version 3.0 of the License, or
-//  any later version.
-//
-//  The GPSTk is distributed in the hope that it will be useful,
-//  but WITHOUT ANY WARRANTY; without even the implied warranty of
-//  MERCHANTABILITY or FITNESS FOR A PARTICULAR PURPOSE.  See the
-//  GNU Lesser General Public License for more details.
-//
-//  You should have received a copy of the GNU Lesser General Public
-//  License along with GPSTk; if not, write to the Free Software Foundation,
-//  Inc., 51 Franklin Street, Fifth Floor, Boston, MA 02110, USA
-//  
-//  Copyright 2004, The University of Texas at Austin
-//
-//============================================================================
-
-//============================================================================
-//
-//This software developed by Applied Research Laboratories at the University of
-//Texas at Austin, under contract to an agency or agencies within the U.S. 
-//Department of Defense. The U.S. Government retains all rights to use,
-//duplicate, distribute, disclose, or release this software. 
-//
-//Pursuant to DoD Directive 523024 
-//
-// DISTRIBUTION STATEMENT A: This software has been approved for public 
-//                           release, distribution is unlimited.
-//
-//=============================================================================
-
 /// @file rstats.cpp
 /// Read the data in one [or two] column(s) of a file, and output robust statistics,
 /// two-sample statistics, a stem-and-leaf plot, a quantile-quantile plot,
@@ -48,17 +12,21 @@
 #include <string>
 #include <vector>
 // GPSTk
+#include "svn_version.hpp"          // BWT
 #include "Exception.hpp"
 #include "StringUtils.hpp"
+#include "DayTime.hpp"
 #include "Stats.hpp"
-#include "StatsFilter.hpp"
-//#include "FDiffFilter.hpp"
+#include "FirstDiffFilter.hpp"
+#include "WindowFilter.hpp"
+#include "FDiffFilter.hpp"
 #include "singleton.hpp"
+#include "WNJfilter.hpp"
 // geomatics
 #include "CommandLine.hpp"
 #include "RobustStats.hpp"
 #include "MostCommonValue.hpp"
-#include "expandtilde.hpp"
+#include "expandpath.hpp"
 #include "logstream.hpp"
 
 //------------------------------------------------------------------------------------
@@ -84,7 +52,9 @@
 int Discontinuity(void) throw(Exception);
 int FDFilter(void) throw(Exception);
 int WindFilter(void) throw(Exception);
-//int FixFilter(void) throw(Exception);
+int FixFilter(void) throw(Exception);
+int WhiteNoiseJerkFilter(void) throw(Exception);
+int ComputeFFT(void) throw(Exception);
 int OutputStats(void) throw(Exception);
 int Outliers(void) throw(Exception);
 
@@ -142,7 +112,7 @@
    double ytol,xtol;                   // tolerances to discontinuities
 
    // filters
-   bool doFDF,doFDF2,doWF,doXWF;       // first difference and window filters
+   bool doFDF,doFDF2,doWF,doXWF,doFixF;// first difference and window filters
    double fdfstep,fdfsig,fdfrat;       // step, sigma and ratio limit for FDF(2)
    string fdfstr,fdf2str;              // fdf and fdf2 filters
    string windstr,xwindstr;            // window filters
@@ -151,6 +121,11 @@
    string fixfstr;                     // input for fixer filter
    int fixN;                           // width of fixer filter
    double fixlim,fixsig;               // step and sigma limits of fixer filter
+
+   // other
+   bool doWNJ,doFFT;                   // white noise jerk, FFT
+   double wnjpom;                      // WNJ process/measurement noise ratio
+   double dtfft;                       // dt for FFT
 
    // output
    bool quiet;                         // suppress title, timing and other output
@@ -162,6 +137,7 @@
    bool doOuts;                        // outlier lists
    string outstr;                      // use string so no default shows
    double outscale;                    // outlier scaling for --outs
+   int width;                          // width of floating output
    int prec;                           // precision of floating output
 
    bool verbose,help;                  // help, etc
@@ -239,6 +215,7 @@
       quiet = nostats = doKS = doOuts = brief = bc = br = bw = b2 = brw = false;
       label = string("");
       prec = 3;
+      width = 6;
       // help
       debug = -1;
       help = verbose = false;
@@ -253,7 +230,7 @@
 }; // end class GlobalData
 
 //------------------------------------------------------------------------------------
-const string GlobalData::Version(string("3.0 9/9/18"));
+const string GlobalData::Version(string("3.0 9/9/18 rev") + string(SVNversion()));
 
 //------------------------------------------------------------------------------------
 //------------------------------------------------------------------------------------
@@ -263,6 +240,8 @@
 try {
    // begin counting time
    clock_t totaltime = clock();
+   DayTime wallbegin,wallend;
+   wallbegin.setLocalTime();
 
    // get (create) the global data object (a singleton);
    // since this is the first instance, this will also set default values
@@ -270,7 +249,10 @@
    PrgmName = GD.PrgmName;
 
    // Build title
-   GD.Title = GD.PrgmName + ", Ver. " + GD.Version;
+   DayTime ttag;
+   ttag.setLocalTime();
+   GD.Title = GD.PrgmName + ", Ver. "
+      + GD.Version + ttag.printf(", Run %04Y/%02m/%02d at %02H:%02M:%02S");
  
    // display title on screen -- see below after cmdline input
 
@@ -307,7 +289,12 @@
       // filters - all set nostats
       if(GD.doFDF || GD.doFDF2) { iret = FDFilter(); if(iret) break; }
       if(GD.doWF || GD.doXWF) { iret = WindFilter(); if(iret) break; }
-      //if(GD.doFixF) { iret = FixFilter(); if(iret) break; }
+      if(GD.doFixF) { iret = FixFilter(); if(iret) break; }
+
+      // other - all set nostats
+      if(GD.doWNJ) { iret = WhiteNoiseJerkFilter(); if(iret) break; }
+      // uses GD.tsstats
+      if(GD.doFFT) { iret = ComputeFFT(); if(iret) break; }
 
       // output stats
       if(!GD.nostats) { iret = OutputStats(); if(iret) break; }
@@ -352,11 +339,13 @@
 
    // compute and print run time ----------------------------------------------
    if(iret != 1 && !GD.quiet) {
+      wallend.setLocalTime();
       totaltime = clock()-totaltime;
       ostringstream oss;
-      cout << "# " << PrgmName << " timing: " << fixed << setprecision(3)
+      oss << "# " << PrgmName << " timing: " << fixed << setprecision(3)
          << double(totaltime)/double(CLOCKS_PER_SEC)
-         << " seconds.\n";
+         << " seconds. (" << (wallend - wallbegin) << " sec)";
+      cout << oss.str() << endl;
    }
 
    if(iret == 0) return 0; else return -1;
@@ -412,8 +401,8 @@
             "read data in this column [-y|-c]");
    opts.Add('x', "xcol", "c", false, req, &GD.xcol, "",
             "also read 'x' data in this column [-x]");
-   opts.Add('w', "wcol", "c", false, req, &GD.wcol, "",
-            "weight with fabs() of data in this column [-w]");
+   opts.Add(0, "wt", "c", false, req, &GD.wcol, "",
+            "weight with fabs() of data in this column [-wt]");
 
    // modify input
    opts.Add(0, "beg", "xb", false, req, &GD.begstr, "\n# modify input:",
@@ -461,8 +450,17 @@
             "window filter width n, limits: slip s, ratio r");
    opts.Add(0, "xwind", "n[,s,r]", false, req, &GD.xwindstr, "",
             "window filter (--wind) with 2-sample stats");
-   //opts.Add(0, "fix", "n[,x,s]", false, req, &GD.fixfstr, "",
-   //         "SD fix filter width n, limits: slip x sigma s");
+   opts.Add(0, "fix", "n[,x,s]", false, req, &GD.fixfstr, "",
+            "FDiff 'fix' filter (for SSD phase) width n, limits: slip x sigma s");
+   // others
+   opts.Add(0, "wnj", "pom", false, req, &GD.wnjpom, "\n# other {*}:",
+            "white noise jerk KF using pom = process/meas noises (small=>smooth)\n"
+            +pad+"  e.g. rstats prsclk.dat -x 1 -y 11 --wnj 1.e-8 | grep KSU | plot\n"
+            +pad+"  -x 3 -y 10,data -y 4,,'lines lt 3' -y2 11,res --points");
+   opts.Add(0, "fft", "dt", false, req, &GD.dtfft, "",
+            "compute FFT with dt [dt=0 => compute dt from xdata] NB beware -p\n"
+            +pad+"  e.g. rstats testfft.data -x 1 -y 9 --fft 0.0034722 |\n"
+            +pad+"       plotrfft -o2 'set xr [0:25]'");
    // output
    opts.Add(0, "nostats", "", false, req, &GD.nostats, "\n# output:",
             "supress total stats output (for analyses)");
@@ -478,8 +476,10 @@
             +pad+"  [or -bc -br -bw -brw -b2 for single quiet brief output]");
    opts.Add('l', "label", "L", false, req, &GD.label, "",
             "add label L to the (brief/disc/seq/fdf/wind/fft) outputs [-l]");
-   opts.Add('p', "prec", "p", false, req, &GD.prec, "\n# format and help:",
+   opts.Add('p', "prec", "n", false, req, &GD.prec, "\n# format and help:",
             "specify precision of all float outputs [-p]");
+   opts.Add('w', "width", "n", false, req, &GD.width, "",
+            "specify width of all float outputs");
    // help,verbose,debug handled by CommandLine
 
    // add options that are ignored (true if it has an arg)
@@ -547,7 +547,9 @@
    GD.doFDF2 = (opts.count("fdf2") > 0);
    GD.doWF = (opts.count("wind") > 0);
    GD.doXWF = (opts.count("xwind") > 0);
-   //GD.doFixF = (opts.count("fix") > 0);
+   GD.doFixF = (opts.count("fix") > 0);
+   GD.doWNJ = (opts.count("wnj") > 0);
+   GD.doFFT = (opts.count("fft") > 0);
 
    // bin
    if(!GD.binstr.empty()) {
@@ -629,22 +631,22 @@
       }
    }
 
-   //// fix filter
-   //if(GD.doFixF) {
-   //   fields = split(GD.fixfstr,',');
-   //   if(fields.size() == 1) {
-   //      GD.fixN = asInt(fields[0]);
-   //   }
-   //   else if(fields.size() == 3) {
-   //      GD.fixN = asInt(fields[0]);
-   //      GD.fixlim = asDouble(fields[1]);
-   //      GD.fixsig = asDouble(fields[2]);
-   //   }
-   //   else {
-   //      oss << " Error - invalid argument to --fix " << GD.fixfstr << "\n";
-   //      GD.doFixF = false;
-   //   }
-   //}
+   // fix filter
+   if(GD.doFixF) {
+      fields = split(GD.fixfstr,',');
+      if(fields.size() == 1) {
+         GD.fixN = asInt(fields[0]);
+      }
+      else if(fields.size() == 3) {
+         GD.fixN = asInt(fields[0]);
+         GD.fixlim = asDouble(fields[1]);
+         GD.fixsig = asDouble(fields[2]);
+      }
+      else {
+         oss << " Error - invalid argument to --fix " << GD.fixfstr << "\n";
+         GD.doFixF = false;
+      }
+   }
 
    // window filters
    if(GD.doWF || GD.doXWF) {
@@ -661,7 +663,8 @@
    }
 
    // set nostats
-   if(GD.doBin || GD.doFDF || GD.doFDF2 || GD.doWF || GD.doXWF) // || GD.doFixF)
+   if(GD.doBin || GD.doFDF || GD.doFDF2 || GD.doWF || GD.doXWF
+               || GD.doFixF || GD.doWNJ || GD.doFFT)
       GD.nostats = true;
 
    // set -b flags
@@ -897,13 +900,13 @@
 
    if(GD.bc || GD.b2) {
       cout << "rstats(con):" << label
-         << " N " << setw(GD.prec) << GD.cstats.N()
-         << "  Ave " << setw(GD.prec+3) << GD.cstats.Average()
-         << "  Std " << setw(GD.prec+3) << GD.cstats.StdDev()
-         << "  Var " << setw(GD.prec+3) << GD.cstats.Variance()
-         << "  Min " << setw(GD.prec+3) << GD.cstats.Minimum()
-         << "  Max " << setw(GD.prec+3) << GD.cstats.Maximum()
-         << "  P2P " << setw(GD.prec+3) << GD.cstats.Maximum()-GD.cstats.Minimum();
+         << " N " << setw(GD.width) << GD.cstats.N()
+         << "  Ave " << setw(GD.width) << GD.cstats.Average()
+         << "  Std " << setw(GD.width) << GD.cstats.StdDev()
+         << "  Var " << setw(GD.width) << GD.cstats.Variance()
+         << "  Min " << setw(GD.width) << GD.cstats.Minimum()
+         << "  Max " << setw(GD.width) << GD.cstats.Maximum()
+         << "  P2P " << setw(GD.width) << GD.cstats.Maximum()-GD.cstats.Minimum();
       if(GD.dodebias) cout << " Bias " << GD.debias;
       cout << endl;
    }
@@ -916,7 +919,7 @@
    if(GD.xcol > -1) {
       if(GD.b2) {
          cout << "rstats(two):" << label
-            << " N " << setw(GD.prec) << GD.data.size()
+            << " N " << setw(GD.width) << GD.data.size()
             //<< " VarX " << setprecision(GD.prec) << GD.tsstats.VarianceX()
             //<< " VarY " << setprecision(GD.prec) << GD.tsstats.VarianceY()
             << "  Int " << setprecision(GD.prec) << GD.tsstats.Intercept()
@@ -936,13 +939,13 @@
 
    if(GD.bw && GD.wcol > -1) {
       cout << "rstats(wtd):" << label
-         << " N " << setw(GD.prec) << GD.wstats.N()
-         << "  Ave " << setw(GD.prec+3) << GD.wstats.Average()
-         << "  Std " << setw(GD.prec+3) << GD.wstats.StdDev()
-         << "  Var " << setw(GD.prec+3) << GD.wstats.Variance()
-         << "  Min " << setw(GD.prec+3) << GD.wstats.Minimum()
-         << "  Max " << setw(GD.prec+3) << GD.wstats.Maximum()
-         << "  P2P " << setw(GD.prec+3) << GD.wstats.Maximum()-GD.wstats.Minimum();
+         << " N " << setw(GD.width) << GD.wstats.N()
+         << "  Ave " << setw(GD.width) << GD.wstats.Average()
+         << "  Std " << setw(GD.width) << GD.wstats.StdDev()
+         << "  Var " << setw(GD.width) << GD.wstats.Variance()
+         << "  Min " << setw(GD.width) << GD.wstats.Minimum()
+         << "  Max " << setw(GD.width) << GD.wstats.Maximum()
+         << "  P2P " << setw(GD.width) << GD.wstats.Maximum()-GD.wstats.Minimum();
       if(GD.dodebias) cout << " Bias " << GD.debias;
       cout << endl;
    }
@@ -955,13 +958,13 @@
 
    if(GD.brw) {
       cout << "rstats(rwt):" << label
-         << " N " << setw(GD.prec) << GD.robwtstats.N()
-         << "  Ave " << setw(GD.prec+3) << GD.robwtstats.Average()
-         << "  Std " << setw(GD.prec+3) << GD.robwtstats.StdDev()
-         << "  Var " << setw(GD.prec+3) << GD.robwtstats.Variance()
-         << "  Min " << setw(GD.prec+3) << GD.robwtstats.Minimum()
-         << "  Max " << setw(GD.prec+3) << GD.robwtstats.Maximum()
-         << "  P2P " << setw(GD.prec+3)
+         << " N " << setw(GD.width) << GD.robwtstats.N()
+         << "  Ave " << setw(GD.width) << GD.robwtstats.Average()
+         << "  Std " << setw(GD.width) << GD.robwtstats.StdDev()
+         << "  Var " << setw(GD.width) << GD.robwtstats.Variance()
+         << "  Min " << setw(GD.width) << GD.robwtstats.Minimum()
+         << "  Max " << setw(GD.width) << GD.robwtstats.Maximum()
+         << "  P2P " << setw(GD.width)
                                  << GD.robwtstats.Maximum()-GD.robwtstats.Minimum();
       if(GD.dodebias) cout << " Bias " << GD.debias;
       cout << endl;
@@ -974,14 +977,14 @@
 
    if(GD.br) {
       cout << "rstats(rob):" << label
-         << " N " << setw(GD.prec) << GD.data.size()
-         << "  Med " << setw(GD.prec+3) << GD.median << "  MAD " << GD.mad
-         << "  Min " << setw(GD.prec+3) << GD.cstats.Minimum()
-         << "  Max " << GD.cstats.Maximum()
-         << "  P2P " << setw(GD.prec+3) << GD.cstats.Maximum()-GD.cstats.Minimum()
-         << "  Q1 " << setw(GD.prec+3) << GD.Q1 << "  Q3 " << setw(GD.prec+3)<< GD.Q3
-         << "  QL " << setw(GD.prec+3) << 2.5*GD.Q1-1.5*GD.Q3
-         << "  QH " << setw(GD.prec+3) << 2.5*GD.Q3-1.5*GD.Q1;
+         << " N " << setw(GD.width) << GD.data.size()
+         << "  Med " << setw(GD.width) << GD.median << "  MAD " << GD.mad
+         << "  Min " << setw(GD.width) << GD.cstats.Minimum()
+         << "  Max " << setw(GD.width) << GD.cstats.Maximum()
+         << "  P2P " << setw(GD.width) << GD.cstats.Maximum()-GD.cstats.Minimum()
+         << "  Q1 " << setw(GD.width) << GD.Q1 << "  Q3 " << setw(GD.width)<< GD.Q3
+         << "  QL " << setw(GD.width) << 2.5*GD.Q1-1.5*GD.Q3
+         << "  QH " << setw(GD.width) << 2.5*GD.Q3-1.5*GD.Q1;
       if(GD.dodebias) cout << "  Bias " << GD.debias;
       cout << endl;
    }
@@ -1047,31 +1050,31 @@
    vector<double> qdata(GD.data.size());
    Robust::Quantiles(&qdata[0],qdata.size());
 
-   // output to file qplot.out
-   ostream *pout = new ofstream("qplot.out");
+   // output to file rstats.out
+   ostream *pout = new ofstream("rstats.out");
    if(pout->fail()) {
-      cout << "Unable to open file qplot.out - output to screen\n";
+      cout << "Unable to open file rstats.out - output to screen\n";
       pout = &cout;
    }
-   else cout << "Output quantiles, data to file qplot.out\n";
+   else cout << "Output quantiles, data to file rstats.out\n";
 
    // get TS stats
    TwoSampleStats<double> TSS;
    for(i=0; i<GD.data.size(); i++) TSS.Add(qdata[i],GD.data[i]);
 
-   *pout << "# Quantile plot mean " << setprecision(GD.prec) << TSS.Intercept()
-      << " std (slope) " << TSS.Slope() << " quantile data line follow:" << endl;
+   *pout << "# Quantile plot mean " << fixed << setprecision(GD.prec)
+      << TSS.Intercept() << " std (slope) " << TSS.Slope()
+      << " quantile data line follow:" << endl;
    for(i=0; i<GD.data.size(); i++)
       *pout << qdata[i] << " " << GD.data[i]
-         << " " << TSS.Intercept() + TSS.Slope()*qdata[i]
-         << endl;
+            << " " << TSS.Intercept() + TSS.Slope()*qdata[i] << endl;
 
    if(pout != &cout) ((ofstream *)pout)->close();
 
    cout << "Data vs quantiles fit to line yields y-intercept (=mean) "
-      << setprecision(3) << TSS.Intercept()
+      << fixed << setprecision(GD.prec) << TSS.Intercept()
       << " and slope (=std.dev.) " << TSS.Slope() << endl;
-      //<< " try `plot qplot.out -x 1 -y 2,data -y 3,line,lines"
+      //<< " try `plot rstats.out -x 1 -y 2,data -y 3,line,lines"
       //<< " -xl quantile -yl data -t \"Quantile plot\"`"
       //<< endl;
 
@@ -1083,10 +1086,12 @@
 //------------------------------------------------------------------------------------
 // bins - given min, max and number of bins, find "pretty" bin boundaries
 // (first-bin,step,<have nbins>) where first-bin is the *center* of the first bin,
+// input min,max,nbins, output the rest
 // return 0 if ok
-int Bins(const double& min, const double& max,
-            int& nbins, double& firstbin, double& binstep, int& sexp) throw(Exception)
-{
+int Bins(const double& min, const double& max, int& nbins,
+         double& firstbin, double& binstep, int& prec) throw(Exception)
+{
+try {
    if(nbins <= 2) GPSTK_THROW(Exception("Too few bins"));
    firstbin = binstep = 0.0;
 
@@ -1098,16 +1103,17 @@
    binstep = (amax-amin)/double(nbins);
    //cout << "# Raw binstep " << binstep << endl;
    double tmp = log10(double(binstep)) - 1.0;
-   sexp = int(tmp + (tmp > 0 ? 0.5 : -0.5));
-   //cout << "# tmp is " << tmp << " and initial scale exp is " << sexp << endl;
-   double scal = pow(10.0,sexp);
-   //cout << "# scal binstep/scal " << scal << " " << binstep/scal <<endl;
-   while(binstep/scal < 1.0) { scal /= 10.0; sexp--; }
-   while(binstep/scal >= 10.0) { scal *= 10.0; sexp++; }
-   //cout << "# Scale exponent is " << sexp << endl;
+   prec = int(tmp + (tmp > 0 ? 0.5 : -0.5));
+   //cout << "# tmp is " << tmp << " and initial scale exp is " << prec << endl;
+   double scal = pow(10.0,prec);
+   //cout << "# scal binstep/scal " << setprecision(10) << scal
+   //<< " " << binstep/scal <<endl;
+   while(binstep/scal < 1.0) { scal /= 10.0; prec--; }
+   while(binstep/scal >= 10.0) { scal *= 10.0; prec++; }
+   //cout << "# Scale exponent is " << prec << endl;
    binstep = double(int(0.5+binstep/scal)*scal);
    //cout << "# binstep " << binstep << endl;
-   if(::fabs(binstep) < 1.e-3) { cout << " Error - binstep 0\n"; return -1; }
+   if(::fabs(binstep) < 1.e-8) { cout << " Error - binstep < 1.e-8\n"; return -1; }
    double half(binstep/2.0);
    firstbin = binstep * int((amin + (amin > 0 ? 0.5 : -0.5))/binstep);
    while(firstbin-half > min) firstbin -= binstep;
@@ -1122,6 +1128,8 @@
    //   << firstbin+(nbins-0.5)*binstep << endl;
    return 0;
 }
+catch(Exception& e) { GPSTK_RETHROW(e); }
+}
 
 //------------------------------------------------------------------------------------
 int FindBins(void) throw(Exception)
@@ -1129,13 +1137,12 @@
 try {
    unsigned int i,j,k;
    GlobalData& GD=GlobalData::Instance();
-
-   int binprec;
+   int prec;
    const double min(GD.cstats.Minimum()), max(GD.cstats.Maximum());
    if(GD.whichbin == 1) {        // only n user input
-      i = Bins(min,max,GD.nbin,GD.firstbin,GD.widbin,binprec);       // bins
+      i = Bins(min,max,GD.nbin,GD.firstbin,GD.widbin,prec);       // bins
       if(i) return -1;
-      if(binprec >= 0) binprec = 0; else binprec = -binprec;
+      if(prec >= 0) prec = 0; else prec = -prec;
    }
    else if(GD.whichbin == 2) {   // compute firstbin from min, max and GD.widbin
       GD.nbin = 1+int(0.5+(max-min)/GD.widbin);
@@ -1143,12 +1150,30 @@
       if(min < GD.firstbin-GD.widbin/2.0) { GD.nbin++; GD.firstbin -= GD.widbin; }
       if(max > GD.firstbin+(GD.nbin-0.5)*GD.widbin) { GD.nbin++; }
    }
-   cout << fixed << setprecision(binprec);
+   else if(GD.whichbin == 3) {   // nbin,widbin and firstbin are specified
+      ;
+   }
+
+   // compute precision exponent
+   if(GD.whichbin != 1) {
+      double tmp = log10(double(GD.widbin)) - 1.0;
+//cout << " tmp " << fixed << setprecision(8) << tmp << endl;
+      prec = int(tmp + (tmp > 0 ? 0.5 : -0.5));
+//cout << " prec " << fixed << setprecision(8) << prec << endl;
+      double scal = pow(10.0,prec);
+//cout << " scale " << fixed << setprecision(8) << scal << endl;
+      while(GD.widbin/scal < 1.0) { scal /= 10.0; prec--; }
+      while(GD.widbin/scal >= 10.0) { scal *= 10.0; prec++; }
+//cout << " final scale " << fixed << setprecision(8) << scal << " " << prec << endl;
+      if(prec < 0) prec = -prec+1;
+   }
+
+   //cout << fixed << setprecision(prec);
    //cout << "# Bins: n " << GD.nbin << " start " << GD.firstbin
-   //         << " step " << GD.widbin << " prec " << binprec << endl;
+   //<< " step " << GD.widbin << " prec " << prec << endl;
    //cout << "Bin centers: (edges are center +- GD.widbin/2)";
    //for(i=0; i<GD.nbin; i++) cout << " " << GD.firstbin + i*GD.widbin; cout << endl;
-   if(GD.nbin > 100) {
+   if(GD.nbin > 60) {
       cout << "Error - too many bins: " << GD.nbin << endl;
       return 0;
    }
@@ -1175,11 +1200,12 @@
    cout << "# bins: N,width,first " << GD.nbin
          << "," << GD.widbin << "," << GD.firstbin << endl;
    cout << "# n center samples (low_edge to high_edge)" << endl;
-   cout << "# total number of samples within bins " << k << endl;
+   cout << "# total number of samples within bins " << k //<< " prec " << prec
+   << endl;
    for(i=0; i<GD.nbin; i++)
-      cout << setw(3) << i+1 << " " << setprecision(binprec)
-         << GD.firstbin+i*GD.widbin << " " << setw(3) << bins[i]
-         << setprecision(binprec+1)
+      cout << setw(3) << i+1 << " " << fixed << setprecision(prec)
+         << GD.firstbin+i*GD.widbin << " " << setw(GD.width) << bins[i]
+         << setprecision(prec+1)
          << "    (" << GD.firstbin+(i-0.5)*GD.widbin << " to "
          << GD.firstbin+(i+0.5)*GD.widbin << ")" << endl;
 
@@ -1253,7 +1279,6 @@
       }
    }
 
-<<<<<<< HEAD
    // output
    cout << "Sum = " << fixed << setprecision(GD.prec) << sum << endl;
    if(GD.doSumPlus) {
@@ -1439,17 +1464,6 @@
          if(k > 0) {
             if(i < j-1) oss << " " << GD.xdata[i]-GD.xdata[i-1];
             else        oss << " " << "00";
-=======
-      // output quantile plot --------------------------------------------------
-      if(qplot) {
-         xdata.resize(data.size());    // replace xcol data with quantiles.
-         Robust::Quantiles(&data[0],data.size());
-         // output to file rstats.out
-         pout = new ofstream("qplot.out");
-         if(pout->fail()) {
-            cout << "Unable to open file qplot.out - output to screen\n";
-            pout = &cout;
->>>>>>> da717da0
          }
          if(i < j-1) oss << " " << fd;
          else        oss << " " << "00";
@@ -1586,90 +1600,259 @@
 }
 
 //------------------------------------------------------------------------------------
-//int FixFilter(void) throw(Exception)
-//{
-//try {
-//   unsigned int i,j,k;
-//   GlobalData& GD=GlobalData::Instance();
-//
-//   cout << "# fix filter with width " << GD.fixN << ", limit "
-//         << fixed << setprecision(3)
-//         << GD.fixlim << " and siglim " << GD.fixsig << endl;
-//
-//   // iterate filter-Rstats-analysis
-//   double slim;
-//   unsigned iter(0),itermax(3);
-//   vector<int> flags(GD.data.size(),0);
-//   while(iter < itermax) {
-//      // must redefine filter each time since arrays (const in fdf) change
-//      FDiffFilter<double> fdf(GD.xdata, GD.data, flags);
-//      fdf.setWidth(GD.fixN);
-//      fdf.setSigma(GD.fixsig);
-//      fdf.setLimit(GD.fixlim);
-//      fdf.setprecision(5);
-//      fdf.setw(10);
-//
-//      // filter the data
-//      i = fdf.filter();
-//      //cout << "# filter returned " << i << endl;
-//      if(i <= 2) { cout << "Not enough data, abort.\n"; return 0; }
-//
-//      //TEMP?if(iter > 0 && fdf.getNhighSigma() == 0)
-//      //TEMP?   { cout << "Done.\n"; break; }
-//
-//      // change sig lim?
-//      i = fdf.RstatsOnSigma(slim);
-//      cout << "# Estimated sigma limit " << fixed << setprecision(5)
-//                  << slim << " with " << i << " hi-sigma points " << endl;
-//
-//      if(slim > GD.fixsig)
-//         fdf.setSigma(slim);        // use the new sigma limit
-//
-//      fdf.analysis();               // get the outliers and slips
-//
-//      // run over results - NB flags is const in fdf
-//      for(i=0; i<fdf.results.size(); i++) {
-//         cout << "# Result # " << i << " " << fdf.results[i].asString() << endl;
-//
-//         // mark outliers
-//         if(fdf.results[i].type == FDFResult<double>::OUT) {
-//            k = fdf.results[i].index;
-//            for(j=0; j<fdf.results[i].npts; j++) {
-//               flags[k+j] = 1;
-//            }
-//         }
-//
-//         // fix slips
-//         else if(fdf.results[i].type == FDFResult<double>::SLIP) {
-//            if(::fabs(fdf.results[i].step) < GD.fixlim) {
-//               cout << "# Slip too small: " << fixed << setprecision(3)
-//                  << fdf.results[i].step << " < " << GD.fixlim << endl;
-//               continue;
-//            }
-//
-//            int islip(fdf.results[i].step
-//                        + (fdf.results[i].step >= 0.0 ? 0.5:-0.5));
-//            if(islip) {
-//               cout << "# Fix slip " << islip
-//                        << " " << fdf.results[i].asString() << endl;
-//
-//               for(j=fdf.results[i].index; j<GD.data.size(); j++)
-//                  GD.data[j] -= islip;
-//            }
-//         }
-//      }
-//
-//      fdf.dump(cout,"FIX"+StringUtils::asString(iter));
-//
-//      //fdf.setSigma(fixsig);         // reset it
-//
-//      ++iter;
-//   }  // end iteration
-//
-//   return 0;
-//}
-//catch(Exception& e) { GPSTK_RETHROW(e); }
-//}
+int FixFilter(void) throw(Exception)
+{
+try {
+   int N;
+   unsigned int i,j,k,Nsig;
+   double Esiglim(0);
+   GlobalData& GD=GlobalData::Instance();
+
+   if(!GD.quiet) cout << "# fix filter with width " << GD.fixN << " limit "
+         << fixed << setprecision(GD.prec)
+         << GD.fixlim << " and siglim " << GD.fixsig << endl;
+
+   // new call
+   vector<int> flags;
+   vector< FilterHit<double> > results;
+
+   // NB arrays xdata, data, flags do NOT get edited - const
+   IterativeFDiffFilter<double> ifdf(GD.xdata, GD.data, flags);
+   ifdf.setWidth(GD.fixN);
+   ifdf.setLimit(GD.fixlim);
+   ifdf.setSigma(GD.fixsig);
+   ifdf.setw(GD.width);
+   ifdf.setprecision(GD.prec);
+   ifdf.doVerbose(GD.verbose);
+   ifdf.doResetSigma(true);
+   ifdf.doSmallSlips(false);
+
+   N = ifdf.analysis();
+   results = ifdf.getResults();
+   Nsig = ifdf.getNhighSigma();
+   Esiglim = ifdf.getComputedSigmaLimit();
+
+   if(N < 0)
+      cout << "Error - not enough data for fix filter.\n";
+   else if(N==0)
+      cout << "No outliers or slips found.\n";
+   else {
+      unsigned int nb=0,ns=0,npts(0);
+      double xbeg,xend;
+      for(i=0; i<results.size(); i++) {
+         cout << "FIXRES " << setw(2) << (i+1)
+               << " " << results[i].asStringRead(GD.prec)
+               << fixed << setprecision(GD.prec)
+               << " (x=" << GD.xdata[results[i].index] << ")"
+               << endl;
+         if(i == 0) xbeg = xend = GD.xdata[results[i].index];
+         if(GD.xdata[results[i].index] < xbeg) xbeg = GD.xdata[results[i].index];
+         if(GD.xdata[results[i].index] > xend) xend = GD.xdata[results[i].index];
+         if(results[i].isOutlier()) { nb++; npts += results[i].npts; }
+         if(results[i].isSlip()) ns++;
+      }
+      cout << "FIXRES found " << N << " results: "
+            << nb << " outlier" << (nb==1 ? "":"s")
+            << " rejecting " << npts << (npts==1 ? " pt":" pts")
+            << " and " << ns << " slip" << (nb==1 ? "":"s")
+            << " (small slips " << (ifdf.doSmallSlips() ? "reported":"ignored") << ")"
+            << fixed << setprecision(GD.prec)
+            << " in x-interval (" << xbeg << " " << xend << ") = " << xend-xbeg
+            << "\nFIXRES    with " << Nsig << " high sigma" << (Nsig==1 ? "":"s")
+            << " remaining and estimated limit " << Esiglim << endl;
+   }
+
+   return 0;
+}
+catch(Exception& e) { GPSTK_RETHROW(e); }
+}
+
+//------------------------------------------------------------------------------------
+int WhiteNoiseJerkFilter(void) throw(Exception)
+{
+try {
+   unsigned int i;
+   GlobalData& GD=GlobalData::Instance();
+
+   // WNJ uses LOG
+   pLOGstrm = &cout;
+   ConfigureLOG::ReportLevels() = false;
+   ConfigureLOG::ReportTimeTags() = false;
+   if(GD.verbose) ConfigureLOG::Level("VERBOSE");
+
+   // compute white noise jerk filter
+   // e.g. rstats prsclk.dat -x 1 -y 11 --wnj 1.0,0.0001 | grep KSU \
+   // | plot -x 3 -y 10,data,'points ps 0.5' -yr 0:35 -y2 11,res -y 4,,'lines lt 3'
+   // smaller process noise -> smoother; since mn and pn are const,
+   // only ratio mn/pn determines smoothness - mn/pn ~ 1.e-8 typically
+   vector<double> x,v,a;
+   WNJfilter wnjkf;
+   wnjkf.ptrx = &x;
+   wnjkf.ptrv = &v;
+   wnjkf.ptra = &a;
+   wnjkf.Reset(3);
+   for(i=0; i<GD.data.size(); i++) {
+      wnjkf.ttag.push_back(GD.xdata[i]);  // leave x as-is    -xdata[0]);
+      wnjkf.data.push_back(GD.data[i]);
+      wnjkf.msig.push_back(1.0);
+      wnjkf.psig.push_back(GD.wnjpom);    // pom = process/measurement noises
+   }
+   wnjkf.prec = GD.prec;
+   wnjkf.width = GD.width;
+   cout << "# White noise jerk filter, unweighted, times since "
+      << fixed << setprecision(3) << GD.xdata[0] << endl;
+   // get dt, the nominal timestep
+   MostCommonValue mcv;
+   mcv.setTol(0.1);                 // don't need fine tuning
+   for(i=1; i<GD.xdata.size(); i++)
+      mcv.add(GD.xdata[i]-GD.xdata[i-1]);
+   double dt = mcv.bestDT();
+   double tbeg(wnjkf.ttag[0]), tend(wnjkf.ttag[wnjkf.ttag.size()-1]);
+
+   wnjkf.apState(0) = GD.data[0];
+   wnjkf.apNoise(0) = 10000000.;       // no info
+   for(i=1; i<3; i++) {
+      wnjkf.apState(i) = 0.0;
+      wnjkf.apNoise(i) = wnjkf.apNoise(i-1)/dt;
+   }
+
+   // run the filter
+   if(GD.debug > -1) LOGlevel = ConfigureLOG::Level("DEBUG");
+   wnjkf.filterOutput = true;
+   wnjkf.setSmoother(true);
+   wnjkf.setSRISU(true);
+   wnjkf.initializeFilter();
+   wnjkf.ForwardFilter(tend,dt);
+   wnjkf.BackwardFilter(0);
+   if(GD.debug > -1) LOGlevel = ConfigureLOG::Level("INFO");
+
+   return 0;
+}
+catch(Exception& e) { GPSTK_RETHROW(e); }
+}
+
+//------------------------------------------------------------------------------------
+// discrete Fourier transform
+void DFT(const vector<double>& data, vector<double>& ampcos, vector<double>& ampsin)
+{
+   const double TWO_PI(6.2831853071796);
+   int i,j,N(data.size());
+   double oon(1.0/double(N)),ton(2.0/double(N));
+   double tpon(TWO_PI*oon);
+   ampsin = vector<double>(1+N/2);
+   ampcos = vector<double>(1+N/2);
+
+   for(i=0; i<N/2; i++) {
+      ampsin[i] = ampcos[i] = 0.0;
+      for(j=0; j<N; j++) {
+         ampcos[i] += data[j] * ::cos(tpon*i*j);
+         ampsin[i] += data[j] * ::sin(tpon*i*j);
+      }
+      ampcos[i] *= (i==0 || i==N/2) ? oon : ton;
+      ampsin[i] *= ton;
+   }
+}
+// inverse discrete Fourier transform
+void invDFT(const vector<double>& ampcos, const vector<double>& ampsin, const int& N,
+   vector<double>& reform)
+{
+   const double TWO_PI(6.2831853071796);
+   int i,j;
+   double tpon(TWO_PI/double(N));
+   reform = vector<double>(N);
+   for(i=0; i<N; i++) {
+      reform[i] = ampcos[0];
+      // for low pass, change j<=N/2 to, say, j<=N/8
+      for(j=1; j<=N/2; j++) {
+         reform[i] += ampcos[j] * ::cos(tpon*i*j) + ampsin[j] * ::sin(tpon*i*j);
+      }
+   }
+}
+
+//------------------------------------------------------------------------------------
+int ComputeFFT(void) throw(Exception)
+{
+try {
+   unsigned int i;
+   GlobalData& GD=GlobalData::Instance();
+
+   // NB providing --xcol means it will search for and fill gaps in x.
+   // also this will compute dt
+   if(GD.xcol == -1) {
+      // replace with count -- assume no gaps in data
+      for(i=0; i<GD.data.size(); i++)
+         GD.xdata.push_back(double(i));
+   }
+
+   // first find step in xdata
+   MostCommonValue mcv;
+   mcv.setTol(0.002);         // make it larger than a millisecond
+   for(i=1; i<GD.xdata.size(); i++) mcv.add(GD.xdata[i]-GD.xdata[i-1]);
+   //mcv.dump(cout,prec);
+   int count(mcv.bestN());
+   const double dt(mcv.bestDT()), tol(mcv.getTol());
+   cout << "#FFT Computed X-step is " << fixed << setprecision(GD.prec) << dt 
+      << " with " << count << " occurances." << endl;
+   if(GD.dtfft == 0.0) GD.dtfft = dt;
+   else cout << "#FFT X-step is forced by user to be "
+               << scientific << setprecision(GD.prec) << GD.dtfft << endl;
+
+   // find average
+   const double ave(GD.tsstats.AverageY());
+   cout << "#FFT Remove data average " << scientific << setprecision(GD.prec)
+            << ave << endl;
+
+   // copy over, removing average and filling gaps
+   vector<double> vxdata,vdata;
+   double vx(GD.xdata[0]);
+   vxdata.push_back(vx);
+   vdata.push_back(GD.data[0]-ave);
+   for(i=1; i<GD.data.size(); i++) {
+      while(GD.xdata[i]-vx-dt > tol) {
+         vx += dt;
+         vxdata.push_back(vx);
+         vdata.push_back(0.0);
+      }
+      vxdata.push_back(GD.xdata[i]);
+      vdata.push_back(GD.data[i]-ave);
+      vx = GD.xdata[i];
+   }
+
+   int N(vdata.size());
+
+   // get the DFT (not fast) of real valued data
+   vector<double> ampsin(1+N/2),ampcos(1+N/2);
+   //vector<double> reform(N);
+
+   DFT(vdata, ampcos, ampsin);             // data is unchanged
+   //invDFT(ampcos, ampsin, N, reform);     // amps unchanged
+
+   // output
+   double amp, dtot(0.0), ftot(0.0), fact(2.0/N);
+   cout << "#FFT N=" << N << fixed << setprecision(GD.prec) << " dx is " << GD.dtfft
+      << " Nyquist = 1/2dx = " << 1.0/(2*GD.dtfft)
+      << ", freq at i is (2i/N)*Nyquist = i * " << scientific << 1.0/(N*GD.dtfft)
+      << ", WL at i is N*dx/i = " << N*GD.dtfft << " / i " << endl;
+   cout << "#FFT i xd(i*dx) data freq |ampfft| xdata wl " << endl;
+   for(i=0; i<N; i++) {
+      amp = (i < 1+N/2 ? ::sqrt(ampsin[i]*ampsin[i]+ampcos[i]*ampcos[i]) : 0.0);
+      cout << "FFT " << fixed << setprecision(GD.prec) << i
+         << " " << double(i)*GD.dtfft << " " << vdata[i]
+         << " " << i/(N*GD.dtfft) << " " << amp
+         //<< " " << reform[i]
+         << " " << GD.xdata[i]
+         << " " << (i==0 ? 0 : (N*GD.dtfft)/i)
+         << endl;
+      dtot += fact*vdata[i]*vdata[i];
+      if(i < 1+N/2) ftot += amp*amp;
+   }
+   cout << "#FFT Total power (2/N)*sum(data^2) = sum(fft^2) = " << scientific
+      << setprecision(GD.prec) << dtot << " " << ftot << " " << GD.label << endl;
+
+   return 0;
+}
+catch(Exception& e) { GPSTK_RETHROW(e); }
+}
 
 //------------------------------------------------------------------------------------
 int Outliers(void) throw(Exception)
