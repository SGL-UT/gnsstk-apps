#pragma ident "$Id$"

/**
 * @file BrcKeplerOrbit.hpp
 * Orbit data broadcast by a GNSS in pseudo-Keplerian elements 
 * encapsulated in engineering terms
 * BrcKeplerOrbit is designed to address all the GNSS navigation message
 * formats that are based on pseudo-Keplerian elements. 
 */

#ifndef GPSTK_BRCKEPLERORBIT_HPP
#define GPSTK_BRCKEPLERORBIT_HPP

//============================================================================
//
//  This file is part of GPSTk, the GPS Toolkit.
//
//  The GPSTk is free software; you can redistribute it and/or modify
//  it under the terms of the GNU Lesser General Public License as published
//  by the Free Software Foundation; either version 2.1 of the License, or
//  any later version.
//
//  The GPSTk is distributed in the hope that it will be useful,
//  but WITHOUT ANY WARRANTY; without even the implied warranty of
//  MERCHANTABILITY or FITNESS FOR A PARTICULAR PURPOSE.  See the
//  GNU Lesser General Public License for more details.
//
//  You should have received a copy of the GNU Lesser General Public
//  License along with GPSTk; if not, write to the Free Software Foundation,
//  Inc., 51 Franklin Street, Fifth Floor, Boston, MA 02110, USA
//  
//  Copyright 2004, The University of Texas at Austin
//
//============================================================================

//============================================================================
//
//This software developed by Applied Research Laboratories at the University of
//Texas at Austin, under contract to an agency or agencies within the U.S. 
//Department of Defense. The U.S. Government retains all rights to use,
//duplicate, distribute, disclose, or release this software. 
//
//Pursuant to DoD Directive 523024 
//
// DISTRIBUTION STATEMENT A: This software has been approved for public 
//                           release, distribution is unlimited.
//
//=============================================================================


#include <string>
#include "ObsID.hpp"
#include "EngNav.hpp"
#include "Exception.hpp"
#include "CommonTime.hpp"
#include "Xv.hpp"
#include "StringUtils.hpp"
#include "GNSSconstants.hpp"
#include "GPSEllipsoid.hpp"
#include "MathBase.hpp"
#include "TimeSystem.hpp"
#include "GPSWeekSecond.hpp"
#include "YDSTime.hpp"
#include "CivilTime.hpp"
#include "GPS_URA.hpp"


namespace gpstk
{
   /** @addtogroup ephemcalc */
   //@{

      /**
       * Orbit information for a single satellite.  This class
       * encapsulates the orbit parameters in any of several
       * navigation message formats (basically those that use 
       * Keplerian elements), provides functions to decode the
       * as-broadcast bit-encodings, and generate SV positions 
       * as a function of time.
       */
   class BrcKeplerOrbit : public EngNav
   {
   public:
         /// Constructors
	      /// Default constuctor
      BrcKeplerOrbit( ) throw();

      /**
       * All constructors and loadData methods assume weeknumArg
       * is the full GPS week number associated with the epoch
       * time.
       */

	      /// General purpose constructor
      BrcKeplerOrbit( const std::string satSysArg, const ObsID obsIDArg, 
                      const short PRNIDArg, const CommonTime beginFitArg, 
                      const CommonTime endFitArg, const CommonTime ToeArg, 
                      const short URAoeArg, 
                      const bool healthyArg, const double CucArg, 
                      const double CusArg, const double CrcArg, 
                      const double CrsArg, const double CicArg, 
                      const double CisArg, const double M0Arg, 
                      const double dnArg, const double dndotArg,
		                const double eccArg, const double AArg, 
                      const double AhalfArg, const double AdotArg,
		                const double OMEGA0Arg, const double i0Arg, 
                      const double wArg, const double OMEGAdotARg, 
                      const double idotArg );

         /// Legacy GPS Subframe 1-3  
      BrcKeplerOrbit( const ObsID obsIDArg,  
                      const short PRNID,
                      const short fullweeknum,
		                const long subframe1[10],
		                const long subframe2[10],
		                const long subframe3[10] );

         /// Add other constructors for other navigation message formats here....

         /// Destructor
      virtual ~BrcKeplerOrbit() {}

         /// General purpose means to load data into object

      void loadData(const std::string satSysArg, const ObsID obsIDArg,
                    const short PRNIDArg, const CommonTime beginFitArg,
                    const CommonTime endFitArg, const CommonTime ToeArg,
                    const short URAoeArg, const bool healthyArg, const double CucArg,
                    const double CusArg, const double CrcArg,
                    const double CrsArg, const double CicArg,
                    const double CisArg, const double M0Arg,
                    const double dnArg, const double dndotArg,
		              const double eccArg, const double AArg,
                    const double AhalfArg, const double AdotArg,
                    const double OMEGA0Arg, const double i0Arg,
                    const double wArg, const double OMEGAdotARg,
                    const double idotArg );

         /// Load data based on the GPS Legacy message
      void loadData( const ObsID obsIDArg, 
                     const short PRNID, 
                     const short fullweeknum,
		               const long subframe1[10],
		               const long subframe2[10],
		               const long subframe3[10] )
		   throw( InvalidParameter );

         /** 
          * Returns the epoch time (time of ephemeris) from this ephemeris, correcting
          * for half weeks and HOW time. */
      CommonTime getOrbitEpoch() const throw(InvalidRequest);

         /** Returns the time at the beginning of the fit interval. */
      CommonTime getBeginningOfFitInterval() const throw(InvalidRequest);

         /** Returns the time at the end of the fit interval. */
      CommonTime getEndOfFitInterval() const throw(InvalidRequest);

	      /** Return true if orbit data has been loaded */
      bool hasData( ) const;

         /** Return satellite system ID */
<<<<<<< HEAD
// TODO: removed since it was never defined
      // std::string getSatSystem() const throw(gpstk::InvalidRequest);

         /** Return signal type associated with this orbit */
// TODO: removed since it was never defined
      // std::string getSignal() const throw(gpstk::InvalidRequest);
=======
      //NB Determine if this function is needed, as it is never used
	  //std::string getSatSystem() const throw(gpstk::InvalidRequest);

         /** Return signal type associated with this orbit */
      //NB Determine if this function is needed, as it is never used
	  //std::string getSignal() const throw(gpstk::InvalidRequest);
>>>>>>> c2d2f33d

         /** This function returns the PRN ID of the SV. */
      short getPRNID() const throw(gpstk::InvalidRequest);

         /** This function returns the health status of the SV. */
      bool isHealthy() const throw(gpstk::InvalidRequest);

         /** Return true if fit interval is valid . */
      bool withinFitInterval(const CommonTime) const throw(gpstk::InvalidRequest);

         /** This function return the GPS week number for the
          * orbit.  this is the full GPS week (ie > 10 bits). */
      short getFullWeek() const throw(gpstk::InvalidRequest);
      
         /** This function returns the value of the SV accuracy (m)
          * computed from the accuracy information contained in the
	       * nav message */
      double getAccuracy() const throw(gpstk::InvalidRequest);

      void setAccuracy(const double& acc) throw(gpstk::InvalidRequest);
   
      short getURAoe() const throw(gpstk::InvalidRequest);

         /** This function returns the value of the sine latitude
          * harmonic perturbation in radians. */
      double getCus() const throw(gpstk::InvalidRequest);
      
         /** This function returns the value of the sine radius
          * harmonic perturbation in meters. */
      double getCrs() const throw(gpstk::InvalidRequest);
      
         /** This function returns the value of the sine inclination
          * harmonic perturbation in radians. */
      double getCis() const throw(gpstk::InvalidRequest);
      
         /** This function returns the value of the cosine radius
          * harmonic perturbation in meters. */
      double getCrc() const throw(gpstk::InvalidRequest);
      
         /** This function returns the value of the cosine latitude
          * harmonic perturbation in radians. */
      double getCuc() const throw(gpstk::InvalidRequest);
      
         /** This function returns the value of the cosine inclination
          * harmonic perturbation in radians. */
      double getCic() const throw(gpstk::InvalidRequest);
      
         /** This function returns the value of the time of orbit
          * in GPS seconds of week. */
      double getToe() const throw(gpstk::InvalidRequest);
      
         /** This function returns the value of the mean anomaly in
          * radians. */
      double getM0() const throw(gpstk::InvalidRequest);
      
         /** This function returns the value of the correction to the
          * mean motion in radians/second. */
      double getDn() const throw(gpstk::InvalidRequest);

          /** This function returns the value of the rate correction to the
           * mean motion in radians/second**2. */
      double getDnDot() const throw(gpstk::InvalidRequest);
      
         /** This function returns the value of the eccentricity. */
      double getEcc() const throw(gpstk::InvalidRequest);
      
         /** This function returns the value of the 
          * semi-major axis in meters. */
      double getA() const throw(gpstk::InvalidRequest);
      
         /** This function returns the value of the 
          * square root of the semi-major axis in meters**.5. */
      double getAhalf() const throw(gpstk::InvalidRequest);

          /** This function returns the value of the rate of the
           * semi-major axis in meters/sec. */
      double getAdot() const throw(gpstk::InvalidRequest);
   
         /** This function returns the value of the right ascension of
          * the ascending node in radians. */
      double getOmega0() const throw(gpstk::InvalidRequest);
      
         /** This function returns the value of the inclination in
          * radians. */
      double getI0() const throw(gpstk::InvalidRequest);
      
         /** This function returns the value of the argument of
          * perigee in radians. */
      double getW() const throw(gpstk::InvalidRequest);
      
         /** This function returns the value of the rate of the right
          * ascension of the ascending node in radians/second. */
      double getOmegaDot() const throw(gpstk::InvalidRequest);
      
         /** This function returns the value of the rate of the
          * inclination in radians/second. */
      double getIDot() const throw(gpstk::InvalidRequest);
      
         /** Compute satellite position at the given time
          * using this orbit data.
          * @throw InvalidRequest if a required subframe has not been stored.
          */
      Xv svXv(const CommonTime& t) const throw(gpstk::InvalidRequest);

         /** Compute satellite relativity correction (sec) at the given time
          * @throw InvalidRequest if a required subframe has not been stored.
          */
      double svRelativity(const CommonTime& t) const throw( gpstk::InvalidRequest );
      
         /** Output the contents of this orbit data to the given stream. */
      void dump(std::ostream& s = std::cout) const throw();

   protected:
         /// Overhead information
         //@{
      bool    dataLoaded;     /**< True if data is present, False otherwise */
      std::string satSys;     /**< Satellite system ID (as per Rinex) */
      ObsID   obsID;          /**< Defines carrier and tracking code */
      short   PRNID;          /**< SV PRN ID */
      CommonTime Toe;         /**< Orbit epoch */
      short   URAoe;          /**< SV accuracy Index */
      bool    healthy;        /**< SV health (healthy=true, other=false */
              //@}

	 /// Harmonic perturbations
         //@{
      double   Cuc;           /**< Cosine latitude (rad) */
      double   Cus;           /**< Sine latitude (rad) */
      double   Crc;           /**< Cosine radius (m) */
      double   Crs;           /**< Sine radius (m) */
      double   Cic;           /**< Cosine inclination (rad) */
      double   Cis;           /**< Sine inclination (rad) */
         //@}

         /// Major orbit parameters
         //@{
      double   M0;            /**< Mean anomaly (rad) */
      double   dn;            /**< Correction to mean motion (rad/sec) */
      double   dndot;	      /**< Rate of correction to mean motion (rad/sec/sec) */
      double   ecc;           /**< Eccentricity */
      double   A;             /**< Semi-major axis (m) */
      double   Ahalf;         /**< Square Root of semi-major axis (m**.5) */
      double   Adot;          /**< Rate of semi-major axis (m/sec) */ 
      double   OMEGA0;        /**< Rt ascension of ascending node (rad) */
      double   i0;            /**< Inclination (rad) */
      double   w;             /**< Argument of perigee (rad) */
      double   OMEGAdot;      /**< Rate of Rt ascension (rad/sec) */
      double   idot;          /**< Rate of inclination angle (rad/sec) */
         //@}

         /// Fit Interval Definition
         //@{
      CommonTime beginFit;    /**< Time at beginning of fit interval */
      CommonTime endFit;      /**< Time at end of fit interval */
         //@}

      friend std::ostream& operator<<(std::ostream& s, 
                                      const BrcKeplerOrbit& eph);

   }; // class BrcKeplerOrbit

   //@}

} // namespace

#endif<|MERGE_RESOLUTION|>--- conflicted
+++ resolved
@@ -160,21 +160,12 @@
       bool hasData( ) const;
 
          /** Return satellite system ID */
-<<<<<<< HEAD
-// TODO: removed since it was never defined
-      // std::string getSatSystem() const throw(gpstk::InvalidRequest);
-
-         /** Return signal type associated with this orbit */
-// TODO: removed since it was never defined
-      // std::string getSignal() const throw(gpstk::InvalidRequest);
-=======
       //NB Determine if this function is needed, as it is never used
 	  //std::string getSatSystem() const throw(gpstk::InvalidRequest);
 
          /** Return signal type associated with this orbit */
       //NB Determine if this function is needed, as it is never used
 	  //std::string getSignal() const throw(gpstk::InvalidRequest);
->>>>>>> c2d2f33d
 
          /** This function returns the PRN ID of the SV. */
       short getPRNID() const throw(gpstk::InvalidRequest);
