--- conflicted
+++ resolved
@@ -1457,17 +1457,10 @@
 
          // write file name and header line(s)
          if(C.havePOS)
-<<<<<<< HEAD
-            LOG(INFO) << "# wk secs-of-wk POS"
-               << " Sol-Desc        X            Y           Z"
-               << "     SYS Clk[...] Nsats PDOP GDOP RMS";
-
-=======
             {LOG(INFO) << "# wk secs-of-wk POS" 
                << " Sol-Desc        X            Y           Z"
                << "     SYS Clk[...] Nsats PDOP GDOP RMS";}
                
->>>>>>> 5678856c
          if(C.haveRCL)
            { LOG(INFO) << "# wk secs-of-wk RCL clock_bias(m)";}
 
